pub mod compare_engines;
pub mod devnet;
pub mod e2e_orders;
pub mod testnet;
use angstrom_metrics::{METRICS_ENABLED, initialize_prometheus_metrics};
use clap::{ArgAction, Parser, Subcommand};
use compare_engines::CompareEnginesCli;
use devnet::DevnetCli;
use e2e_orders::End2EndOrdersCli;
use reth_tasks::TaskExecutor;
use testing_tools::types::config::{DevnetConfig, TestnetConfig};
use testnet::TestnetCli;
use tracing::Level;
use tracing_subscriber::{
    EnvFilter, Layer, Registry, filter, layer::SubscriberExt, util::SubscriberInitExt
};

use crate::{
    run_devnet, run_testnet,
    simulations::{e2e_orders::run_e2e_orders, matching_comp::compare_matching_engines}
};

#[derive(Parser)]
pub struct AngstromTestnetCli {
    /// testnet or devnet commands
    #[clap(subcommand)]
    pub command:      TestnetSubcommmand,
    /// Set the minimum log level.
    ///
    /// -v      Errors
    /// -vv     Warnings
    /// -vvv    Info
    /// -vvvv   Debug
    /// -vvvvv  Traces
    #[clap(short = 'v', long, action = ArgAction::Count, default_value_t = 3, help_heading = "Display", global = true)]
    pub verbosity:    u8,
    /// enables the metrics
    #[clap(long, default_value = "false", global = true)]
    pub metrics:      bool,
    /// spawns the prometheus metrics exporter at the specified port
    /// Default: 6969
    #[clap(long, default_value = "6969", global = true)]
    pub metrics_port: u16
}

impl AngstromTestnetCli {
    pub async fn run_all(executor: TaskExecutor) -> eyre::Result<()> {
        let this = Self::parse();
        this.init_tracing();

        if this.metrics
            && initialize_prometheus_metrics(this.metrics_port)
                .await
                .inspect_err(|e| eprintln!("failed to start metrics endpoint - {:?}", e))
                .is_ok()
        {
            {
                METRICS_ENABLED.set(true).unwrap();
            }
        } else {
            METRICS_ENABLED.set(false).unwrap();
        }
        this.command.run_command(executor).await
    }

    fn init_tracing(&self) {
        init_tracing(self.verbosity);
    }
}

#[derive(Debug, Subcommand, Clone)]
pub enum TestnetSubcommmand {
    #[command(name = "testnet")]
    Testnet(TestnetCli),
    #[command(name = "devnet")]
    Devnet(DevnetCli),
    #[command(name = "e2e")]
    End2EndOrders(End2EndOrdersCli),
    #[command(name = "engine-sim")]
    Compare(CompareEnginesCli)
}

impl TestnetSubcommmand {
    async fn run_command(self, executor: TaskExecutor) -> eyre::Result<()> {
        match self {
            TestnetSubcommmand::Testnet(testnet_cli) => run_testnet(executor, testnet_cli).await,
            TestnetSubcommmand::Devnet(devnet_cli) => run_devnet(executor, devnet_cli).await,
            TestnetSubcommmand::End2EndOrders(e2e_cli) => run_e2e_orders(executor, e2e_cli).await,
            TestnetSubcommmand::Compare(cli) => compare_matching_engines(executor, cli).await
        }
    }
}

pub fn init_tracing(verbosity: u8) {
    let level = match verbosity - 1 {
        0 => Level::ERROR,
        1 => Level::WARN,
        2 => Level::INFO,
        3 => Level::DEBUG,
        _ => Level::TRACE
    };

<<<<<<< HEAD
    let layers = vec![
        layer_builder(format!("testnet={level}")),
        layer_builder(format!("devnet={level}")),
        layer_builder(format!("angstrom_rpc={level}")),
        layer_builder(format!("angstrom_types={level}")),
        layer_builder(format!("angstrom_eth={level}")),
        layer_builder(format!("angstrom_utils={level}")),
        // layer_builder(format!("angstrom_network={level}")),
        layer_builder(format!("testing_tools={level}")),
        layer_builder(format!("matching_engine={level}")),
        layer_builder(format!("uniswap_v4={level}")),
        // layer_builder(format!("consensus={level}")),
        layer_builder(format!("validation={level}")),
        layer_builder(format!("order_pool={level}")),
    ];
=======
    let envfilter = filter::EnvFilter::builder().try_from_env().ok();
    let format = tracing_subscriber::fmt::layer()
        .with_ansi(true)
        .with_target(true);
>>>>>>> b595f1ba

    if let Some(f) = envfilter {
        tracing_subscriber::registry().with(format).with(f).init();
    } else {
        let filter = filter::Targets::new()
            .with_target("testnet", level)
            .with_target("devnet", level)
            .with_target("angstrom_rpc", level)
            .with_target("angstrom", level)
            .with_target("testing_tools", level)
            .with_target("angstrom_eth", level)
            .with_target("matching_engine", level)
            .with_target("uniswap_v4", level)
            .with_target("consensus", level)
            .with_target("validation", level)
            .with_target("order_pool", level);
        tracing_subscriber::registry()
            .with(format)
            .with(filter)
            .init();
    }
}

fn layer_builder(filter_str: String) -> Box<dyn Layer<Registry> + Send + Sync> {
    let filter = EnvFilter::builder()
        .with_default_directive(filter_str.parse().unwrap())
        .from_env_lossy();

    tracing_subscriber::fmt::layer()
        .with_ansi(true)
        .with_target(true)
        .with_filter(filter)
        .boxed()
}<|MERGE_RESOLUTION|>--- conflicted
+++ resolved
@@ -100,7 +100,6 @@
         _ => Level::TRACE
     };
 
-<<<<<<< HEAD
     let layers = vec![
         layer_builder(format!("testnet={level}")),
         layer_builder(format!("devnet={level}")),
@@ -116,12 +115,6 @@
         layer_builder(format!("validation={level}")),
         layer_builder(format!("order_pool={level}")),
     ];
-=======
-    let envfilter = filter::EnvFilter::builder().try_from_env().ok();
-    let format = tracing_subscriber::fmt::layer()
-        .with_ansi(true)
-        .with_target(true);
->>>>>>> b595f1ba
 
     if let Some(f) = envfilter {
         tracing_subscriber::registry().with(format).with(f).init();
