[package]
name = "angstrom"
version.workspace = true
edition.workspace = true
rust-version.workspace = true
license.workspace = true
homepage.workspace = true
repository.workspace = true
description = """
Angstrom Sidecar implementation
"""

[dependencies]
alloy.workspace = true
alloy-chains.workspace = true
alloy-primitives.workspace = true
angstrom-amm-quoter.workspace = true
angstrom-eth.workspace = true
angstrom-metrics.workspace = true
angstrom-network.workspace = true
angstrom-rpc.workspace = true
angstrom-types.workspace = true
clap.workspace = true
consensus.workspace = true
eyre.workspace = true
futures.workspace = true
matching-engine.workspace = true
order-pool.workspace = true
parking_lot.workspace = true
rayon = "1"
reth.workspace = true
reth-metrics.workspace = true
reth-network.workspace = true
reth-node-builder.workspace = true
reth-node-ethereum.workspace = true
reth-provider.workspace = true
<<<<<<< HEAD

# Angstrom components
angstrom-rpc.workspace = true
angstrom-amm-quoter.workspace =true
angstrom-types.workspace = true
angstrom-eth.workspace = true
angstrom-metrics.workspace = true
order-pool.workspace = true
matching-engine.workspace = true
angstrom-network.workspace = true
validation.workspace = true
consensus.workspace = true
uniswap-v4.workspace = true
telemetry.workspace = true

# Other things
tokio.workspace = true
tokio-util.workspace = true
=======
>>>>>>> 403c05a9
serde.workspace = true
tokio.workspace = true
toml.workspace = true
tracing.workspace = true
uniswap-v4.workspace = true
url.workspace = true
validation.workspace = true

[target.'cfg(unix)'.dependencies]
tikv-jemallocator = { version = "0.6.0", optional = true }

[features]
default = ["jemalloc"]
jemalloc = ["dep:tikv-jemallocator"]
jemalloc-prof = ["jemalloc", "tikv-jemallocator?/profiling"]

[[bin]]
name = "angstrom"
path = "src/main.rs"<|MERGE_RESOLUTION|>--- conflicted
+++ resolved
@@ -34,28 +34,8 @@
 reth-node-builder.workspace = true
 reth-node-ethereum.workspace = true
 reth-provider.workspace = true
-<<<<<<< HEAD
-
-# Angstrom components
-angstrom-rpc.workspace = true
-angstrom-amm-quoter.workspace =true
-angstrom-types.workspace = true
-angstrom-eth.workspace = true
-angstrom-metrics.workspace = true
-order-pool.workspace = true
-matching-engine.workspace = true
-angstrom-network.workspace = true
-validation.workspace = true
-consensus.workspace = true
-uniswap-v4.workspace = true
+serde.workspace = true
 telemetry.workspace = true
-
-# Other things
-tokio.workspace = true
-tokio-util.workspace = true
-=======
->>>>>>> 403c05a9
-serde.workspace = true
 tokio.workspace = true
 toml.workspace = true
 tracing.workspace = true
