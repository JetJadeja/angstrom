[workspace]
members = [
  "bin/angstrom",
  "bin/testnet",
  "crates/angstrom-net",
  "crates/consensus",
  "crates/types",
  "crates/utils",
  "crates/validation",
  "crates/order-pool",
  "crates/rpc",
  "crates/eth/",
  "testing-tools",
  "crates/matching-engine",
  "crates/metrics",
  "crates/uniswap-v4",
]

resolver = "2"

[workspace.package]
version = "0.1.0"
edition = "2024"
rust-version = "1.85.0"
license = "MIT OR Apache-2.0"
homepage = "https://github.com/SorellaLabs/angstrom"
repository = "https://github.com/SorellaLabs/angstrom"
exclude = [".github/"]


[profile.release]
lto = "fat"
opt-level = 3
codegen-units = 15

[profile.maxperf]
inherits = "release"
lto = "fat"
codegen-units = 1
incremental = false


[workspace.dependencies]
consensus = { path = "./crates/consensus/" }
angstrom-types = { path = "./crates/types/" }
uniswap-v4 = { path = "./crates/uniswap-v4/" }
angstrom-utils = { path = "./crates/utils/" }
validation = { path = "./crates/validation/" }
order-pool = { path = "./crates/order-pool/" }
angstrom-eth = { path = "./crates/eth/" }
angstrom-rpc = { path = "./crates/rpc/" }
angstrom-network = { path = "./crates/angstrom-net/" }
angstrom-metrics = { path = "./crates/metrics/" }
testing-tools = { path = "./testing-tools/" }
angstrom = { path = "./bin/angstrom/" }
matching-engine = { path = "./crates/matching-engine/" }
contract-bindings = { path = "./crates/contract-bindings/" }
eyre = "0"
dashmap = "6"
malachite = "0.4"
malachite-q = "0.4"
once_cell = "1"

# pade
pade = { git = "https://github.com/SorellaLabs/pade", version = "0.1.0" }
pade-macro = { git = "https://github.com/SorellaLabs/pade", version = "0.1.0" }

## async
async-trait = "0"
futures = "0"
pin-project = "1"
futures-util = "0"

## bitmaps
bitmaps = "3"

# revm
revm = { version = "19.2.0", features = [
  "std",
  "secp256k1",
  "optional_balance_check",
  "optional_block_gas_limit",
], default-features = false }


# reth
reth = { git = "https://github.com/paradigmxyz/reth", version = "1.2.1", tag = "v1.2.1" }
reth-primitives = { git = "https://github.com/paradigmxyz/reth", version = "1.2.1", tag = "v1.2.1", default-features = false }
reth-primitives-traits = { git = "https://github.com/paradigmxyz/reth", version = "1.2.1", tag = "v1.2.1" }
reth-ethereum-primitives = { git = "https://github.com/paradigmxyz/reth", version = "1.2.1", tag = "v1.2.1" }
reth-chainspec = { git = "https://github.com/paradigmxyz/reth", version = "1.2.1", tag = "v1.2.1" }
reth-trie = { git = "https://github.com/paradigmxyz/reth", version = "1.2.1", tag = "v1.2.1" }
reth-storage-api = { git = "https://github.com/paradigmxyz/reth", version = "1.2.1", tag = "v1.2.1" }
reth-provider = { git = "https://github.com/paradigmxyz/reth", version = "1.2.1", tag = "v1.2.1" }
reth-db = { git = "https://github.com/paradigmxyz/reth", version = "1.2.1", tag = "v1.2.1" }
reth-discv4 = { git = "https://github.com/paradigmxyz/reth", version = "1.2.1", tag = "v1.2.1" }
reth-errors = { git = "https://github.com/paradigmxyz/reth", version = "1.2.1", tag = "v1.2.1" }
reth-cli-util = { git = "https://github.com/paradigmxyz/reth", version = "1.2.1", tag = "v1.2.1" }
reth-network-peers = { git = "https://github.com/paradigmxyz/reth", version = "1.2.1", tag = "v1.2.1" }
reth-node-builder = { git = "https://github.com/paradigmxyz/reth", version = "1.2.1", tag = "v1.2.1" }
reth-node-types = { git = "https://github.com/paradigmxyz/reth", version = "1.2.1", tag = "v1.2.1" }
reth-codecs = { git = "https://github.com/paradigmxyz/reth", version = "1.2.1", tag = "v1.2.1" }
reth-ecies = { git = "https://github.com/paradigmxyz/reth", version = "1.2.1", tag = "v1.2.1" }
reth-rpc-builder = { git = "https://github.com/paradigmxyz/reth", version = "1.2.1", tag = "v1.2.1" }
reth-rpc-types-compat = { git = "https://github.com/paradigmxyz/reth", version = "1.2.1", tag = "v1.2.1" }
reth-metrics = { git = "https://github.com/paradigmxyz/reth", version = "1.2.1", tag = "v1.2.1" }
reth-revm = { git = "https://github.com/paradigmxyz/reth", version = "1.2.1", tag = "v1.2.1" }
reth-payload-builder = { git = "https://github.com/paradigmxyz/reth", version = "1.2.1", tag = "v1.2.1" }
reth-transaction-pool = { git = "https://github.com/paradigmxyz/reth", version = "1.2.1", tag = "v1.2.1" }
reth-tasks = { git = "https://github.com/paradigmxyz/reth", version = "1.2.1", tag = "v1.2.1" }
reth-tracing = { git = "https://github.com/paradigmxyz/reth", version = "1.2.1", tag = "v1.2.1" }
reth-network = { git = "https://github.com/paradigmxyz/reth", version = "1.2.1", tag = "v1.2.1" }
reth-network-api = { git = "https://github.com/paradigmxyz/reth", version = "1.2.1", tag = "v1.2.1" }
reth-libmdbx = { git = "https://github.com/paradigmxyz/reth", version = "1.2.1", tag = "v1.2.1" }
reth-eth-wire = { git = "https://github.com/paradigmxyz/reth", version = "1.2.1", tag = "v1.2.1" }
reth-tokio-util = { git = "https://github.com/paradigmxyz/reth", version = "1.2.1", tag = "v1.2.1" }
reth-node-ethereum = { git = "https://github.com/paradigmxyz/reth", version = "1.2.1", tag = "v1.2.1" }

# alloy
alloy = { version = "0.11.1", features = [
  "rlp",
  "full",
  #  "eip712",
  "node-bindings",
  "rpc-types-debug",
  "rpc-types-trace",
  "json-rpc",
  "rpc-client",
  "signer-keystore",
  "signer-ledger",
  "signer-mnemonic",
  "signer-trezor",
  "signer-yubihsm",
  "sol-types",
  "contract",
] }
alloy-chains = { version = "0.1.32", default-features = false }
alloy-primitives = { version = "0.8.21", default-features = false, features = [
  "map-foldhash",
] }
alloy-sol-macro = "0.8.15"
alloy-dyn-abi = "0.8.15"
alloy-sol-types = "0.8.15"
alloy-rlp = "0.3.10"
alloy-rlp-derive = "0.3.8"
alloy-trie = { version = "0.7.8", default-features = false }
alloy-rpc-types = { version = "0.11.1", default-features = false, features = [
  "eth",
] }
alloy-rpc-types-anvil = { version = "0.11.1", default-features = false }
alloy-rpc-types-beacon = { version = "0.11.1", default-features = false }
alloy-rpc-types-admin = { version = "0.11.1", default-features = false }
alloy-rpc-types-txpool = { version = "0.11.1", default-features = false }
alloy-serde = { version = "0.11.1", default-features = false }
alloy-rpc-types-engine = { version = "0.11.1", default-features = false }
alloy-rpc-types-eth = { version = "0.11.1", default-features = false }
alloy-genesis = { version = "0.11.1", default-features = false }
alloy-node-bindings = { version = "0.11.1", default-features = false }
alloy-provider = { version = "0.11.1", default-features = false, features = [
  "reqwest",
] }
alloy-eips = { version = "0.11.1", default-features = false }
alloy-signer = { version = "0.11.1", default-features = false }
alloy-signer-local = { version = "0.11.1", default-features = false }
alloy-network = { version = "0.11.1", default-features = false }
alloy-consensus = { version = "0.11.1", default-features = false }
alloy-transport = { version = "0.11.1" }
alloy-transport-http = { version = "0.11.1", features = [
  "reqwest-rustls-tls",
], default-features = false }
alloy-transport-ws = { version = "0.11.1", default-features = false }
alloy-transport-ipc = { version = "0.11.1", default-features = false }
alloy-pubsub = { version = "0.11.1", default-features = false }
alloy-json-rpc = { version = "0.11.1", default-features = false }
alloy-rpc-client = { version = "0.11.1", default-features = false }


# Uniswap math helpers
<<<<<<< HEAD
uniswap_v3_math = { git = "https://github.com/0xKitsune/uniswap-v3-math.git", version = "0.6.0" }
=======
uniswap_v3_math = { git = "https://github.com/0xKitsune/uniswap-v3-math.git", version = "0.6" }
>>>>>>> b595f1ba

hex-literal = "0"

## misc
bytes = "1"
bincode = "1"
bitflags = "2"
tracing = "0"
tracing-appender = "0"
tracing-subscriber = "0"
thiserror = "1"
serde_json = "1"
serde = { version = "1", default-features = false, features = ["derive"] }
rand = "0.8.5"
rand_distr = "0.4.3"
num-traits = "0"
num-bigfloat = "1"
strum = "0"
rayon = "1"
itertools = "0"
parking_lot = "0"
metrics = "0.21.1"
anyhow = "1"
url = "2"
auto_impl = "1"
toml = "0"
k256 = { version = "0", default-features = false }
clap = "4"

### proc-macros
proc-macro2 = "1"
quote = "1"

## tokio
tokio-stream = "0"
tokio = { version = "1", features = [
  "full",
  "tracing",
], default-features = false }
tokio-util = { version = "0", features = ["codec"] }


## json
jsonrpsee = "0"
jsonrpsee-core = "0"
jsonrpsee-http-client = "0"
jsonrpsee-types = "0"

## crypto
secp256k1 = { version = "0", default-features = false, features = [
  "global-context",
  "rand-std",
  "recovery",
] }
enr = { version = "0", default-features = false, features = ["k256"] }


aquamarine = "0"

# misc-testing
arbitrary = "1"
assert_matches = "1"
tempfile = "3"
criterion = "0"
pprof = "0"
proptest = "1"
proptest-derive = "0"
serial_test = "3"
base64 = "0"
base64-serde = "*"
convert_case = "0"
divan = "0"<|MERGE_RESOLUTION|>--- conflicted
+++ resolved
@@ -176,11 +176,7 @@
 
 
 # Uniswap math helpers
-<<<<<<< HEAD
-uniswap_v3_math = { git = "https://github.com/0xKitsune/uniswap-v3-math.git", version = "0.6.0" }
-=======
 uniswap_v3_math = { git = "https://github.com/0xKitsune/uniswap-v3-math.git", version = "0.6" }
->>>>>>> b595f1ba
 
 hex-literal = "0"
 
