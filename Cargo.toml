--- conflicted
+++ resolved
@@ -206,11 +206,8 @@
 anyhow = "1.0.85"
 url = "2.4.1"
 auto_impl = "1.1.0"
-<<<<<<< HEAD
 toml = "0.8.19"
-=======
 k256 = { version = "0.13", default-features = false }
->>>>>>> 99878845
 
 ### proc-macros
 proc-macro2 = "1.0"
