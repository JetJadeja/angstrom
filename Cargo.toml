--- conflicted
+++ resolved
@@ -39,92 +39,6 @@
 incremental = false
 
 [workspace.dependencies]
-<<<<<<< HEAD
-consensus = { path = "./crates/consensus/" }
-angstrom-types = { path = "./crates/types/" }
-uniswap-v4 = { path = "./crates/uniswap-v4/" }
-angstrom-utils = { path = "./crates/utils/" }
-validation = { path = "./crates/validation/" }
-order-pool = { path = "./crates/order-pool/" }
-angstrom-eth = { path = "./crates/eth/" }
-angstrom-rpc = { path = "./crates/rpc/" }
-angstrom-amm-quoter= { path = "./crates/amm-quoter/" }
-angstrom-network = { path = "./crates/angstrom-net/" }
-angstrom-metrics = { path = "./crates/metrics/" }
-testing-tools = { path = "./testing-tools/", default-features = false }
-angstrom = { path = "./bin/angstrom/" }
-matching-engine = { path = "./crates/matching-engine/" }
-contract-bindings = { path = "./crates/contract-bindings/" }
-telemetry = { path = "./crates/telemetry/" }
-eyre = "0"
-dashmap = "6"
-malachite = "0.4"
-malachite-q = "0.4"
-once_cell = "1"
-
-# pade
-pade = { git = "https://github.com/SorellaLabs/pade", version = "0.1.0" }
-pade-macro = { git = "https://github.com/SorellaLabs/pade", version = "0.1.0" }
-
-## async
-async-trait = "0"
-futures = "0"
-pin-project = "1"
-futures-util = "0"
-
-## bitmaps
-bitmaps = "3"
-
-# revm
-revm = { version = "24.0.0", features = [
-  "std",
-  "secp256k1",
-  "optional_balance_check",
-  "optional_block_gas_limit",
-], default-features = false }
-revm-bytecode = { version = "4.0.0", default-features = false }
-revm-database = { version = "4.0.0", default-features = false }
-revm-state = { version = "4.0.0", default-features = false }
-revm-primitives = { version = "19.0.0", default-features = false }
-revm-interpreter = { version = "20.0.0", default-features = false }
-
-
-# reth
-reth = { git = "https://github.com/paradigmxyz/reth", version = "1.4.3", tag = "v1.4.3" }
-reth-primitives = { git = "https://github.com/paradigmxyz/reth", version = "1.4.3", tag = "v1.4.3", default-features = false }
-reth-primitives-traits = { git = "https://github.com/paradigmxyz/reth", version = "1.4.3", tag = "v1.4.3" }
-reth-ethereum-primitives = { git = "https://github.com/paradigmxyz/reth", version = "1.4.3", tag = "v1.4.3" }
-reth-chainspec = { git = "https://github.com/paradigmxyz/reth", version = "1.4.3", tag = "v1.4.3" }
-reth-trie = { git = "https://github.com/paradigmxyz/reth", version = "1.4.3", tag = "v1.4.3" }
-reth-storage-api = { git = "https://github.com/paradigmxyz/reth", version = "1.4.3", tag = "v1.4.3" }
-reth-provider = { git = "https://github.com/paradigmxyz/reth", version = "1.4.3", tag = "v1.4.3" }
-reth-db = { git = "https://github.com/paradigmxyz/reth", version = "1.4.3", tag = "v1.4.3" }
-reth-discv4 = { git = "https://github.com/paradigmxyz/reth", version = "1.4.3", tag = "v1.4.3" }
-reth-errors = { git = "https://github.com/paradigmxyz/reth", version = "1.4.3", tag = "v1.4.3" }
-reth-cli-util = { git = "https://github.com/paradigmxyz/reth", version = "1.4.3", tag = "v1.4.3" }
-reth-network-peers = { git = "https://github.com/paradigmxyz/reth", version = "1.4.3", tag = "v1.4.3" }
-reth-node-builder = { git = "https://github.com/paradigmxyz/reth", version = "1.4.3", tag = "v1.4.3" }
-reth-node-types = { git = "https://github.com/paradigmxyz/reth", version = "1.4.3", tag = "v1.4.3" }
-reth-codecs = { git = "https://github.com/paradigmxyz/reth", version = "1.4.3", tag = "v1.4.3" }
-reth-ecies = { git = "https://github.com/paradigmxyz/reth", version = "1.4.3", tag = "v1.4.3" }
-reth-rpc-builder = { git = "https://github.com/paradigmxyz/reth", version = "1.4.3", tag = "v1.4.3" }
-reth-rpc-types-compat = { git = "https://github.com/paradigmxyz/reth", version = "1.4.3", tag = "v1.4.3" }
-reth-metrics = { git = "https://github.com/paradigmxyz/reth", version = "1.4.3", tag = "v1.4.3" }
-reth-revm = { git = "https://github.com/paradigmxyz/reth", version = "1.4.3", tag = "v1.4.3" }
-reth-payload-builder = { git = "https://github.com/paradigmxyz/reth", version = "1.4.3", tag = "v1.4.3" }
-reth-transaction-pool = { git = "https://github.com/paradigmxyz/reth", version = "1.4.3", tag = "v1.4.3" }
-reth-tasks = { git = "https://github.com/paradigmxyz/reth", version = "1.4.3", tag = "v1.4.3" }
-reth-tracing = { git = "https://github.com/paradigmxyz/reth", version = "1.4.3", tag = "v1.4.3" }
-reth-network = { git = "https://github.com/paradigmxyz/reth", version = "1.4.3", tag = "v1.4.3" }
-reth-network-api = { git = "https://github.com/paradigmxyz/reth", version = "1.4.3", tag = "v1.4.3" }
-reth-libmdbx = { git = "https://github.com/paradigmxyz/reth", version = "1.4.3", tag = "v1.4.3" }
-reth-eth-wire = { git = "https://github.com/paradigmxyz/reth", version = "1.4.3", tag = "v1.4.3" }
-reth-tokio-util = { git = "https://github.com/paradigmxyz/reth", version = "1.4.3", tag = "v1.4.3" }
-reth-node-ethereum = { git = "https://github.com/paradigmxyz/reth", version = "1.4.3", tag = "v1.4.3" }
-
-# alloy
-=======
->>>>>>> 403c05a9
 alloy = { version = "1.0.5", features = [
   "rlp",
   "full",
@@ -279,6 +193,7 @@
 serde_json = "1"
 serial_test = "3"
 strum = "0"
+telemetry = { path = "./crates/telemetry/" }
 tempfile = "3"
 testing-tools = { path = "./testing-tools/", default-features = false }
 thiserror = "1"
