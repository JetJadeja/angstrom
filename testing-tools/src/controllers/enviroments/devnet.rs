use std::{collections::HashSet, pin::Pin};

use alloy::providers::ext::AnvilApi;
use alloy_primitives::U256;
use angstrom_types::{block_sync::GlobalBlockSync, testnet::InitialTestnetState};
use futures::{Future, FutureExt};
use reth_chainspec::Hardforks;
use reth_provider::{BlockReader, ChainSpecProvider, HeaderProvider, ReceiptProvider};
use reth_tasks::TaskExecutor;

use super::AngstromTestnet;
use crate::{
    agents::AgentConfig,
    controllers::{enviroments::DevnetStateMachine, strom::TestnetNode},
    providers::{AnvilInitializer, AnvilProvider, TestnetBlockProvider, WalletProvider},
    types::{
        GlobalTestingConfig,
        config::{DevnetConfig, TestingNodeConfig},
        initial_state::{Erc20ToDeploy, PartialConfigPoolKey}
    }
};

impl<C> AngstromTestnet<C, DevnetConfig, WalletProvider>
where
    C: BlockReader<Block = reth_primitives::Block>
        + ReceiptProvider<Receipt = reth_primitives::Receipt>
        + HeaderProvider<Header = reth_primitives::Header>
        + Unpin
        + Clone
        + ChainSpecProvider<ChainSpec: Hardforks>
        + 'static
{
    pub async fn spawn_devnet(c: C, config: DevnetConfig, ex: TaskExecutor) -> eyre::Result<Self> {
        let block_provider = TestnetBlockProvider::new();
        let mut this = Self {
            peers: Default::default(),
            _disconnected_peers: HashSet::new(),
            _dropped_peers: HashSet::new(),
            current_max_peer_id: 0,
            config: config.clone(),
            block_provider,
            _anvil_instance: None
        };

        tracing::info!("initializing devnet with {} nodes", config.node_count());
        this.spawn_new_devnet_nodes(c, ex).await?;
        tracing::info!("initialization devnet with {} nodes", config.node_count());

        Ok(this)
    }

    pub fn as_state_machine<'a>(self) -> DevnetStateMachine<'a, C> {
        DevnetStateMachine::new(self)
    }

    async fn spawn_new_devnet_nodes(&mut self, c: C, ex: TaskExecutor) -> eyre::Result<()> {
        let mut initial_angstrom_state = None;

        let configs = (0..self.config.node_count())
            .map(|_| {
                let node_id = self.incr_peer_id();
                TestingNodeConfig::new(node_id, self.config.clone(), 100)
            })
            .collect::<Vec<_>>();

        let initial_validators = configs
            .iter()
            .map(|node_config| node_config.angstrom_validator())
            .collect::<Vec<_>>();
        let node_addresses = configs
            .iter()
            .map(|c| c.angstrom_signer().address())
            .collect::<Vec<_>>();

        for node_config in configs {
            let node_id = node_config.node_id;
            let block_sync = GlobalBlockSync::new(0);
            tracing::info!(node_id, "connecting to state provider");
            let provider = if self.config.is_leader(node_id) {
                let mut initializer = AnvilProvider::new(
<<<<<<< HEAD
                    AnvilInitializer::new(node_config.clone(), node_addresses.clone()),
                    false
=======
                    AnvilInitializer::new(node_config.clone(), node_addresses.clone())
                        .then(async |v| v.map(|i| (i.0, i.1, Some(i.2)))),
                    false,
                    block_sync.clone()
>>>>>>> c2c0df33
                )
                .await?;
                let provider = initializer.provider_mut().provider_mut();
                let initial_state = provider.initialize_state(ex.clone()).await?;
                initial_angstrom_state = Some(initial_state);

                initializer.rpc_provider().anvil_mine(Some(5), None).await?;
                initializer.into_state_provider()
            } else {
                tracing::info!(?node_id, "default init");
                let state_bytes = initial_angstrom_state.clone().unwrap().state.unwrap();
<<<<<<< HEAD
                let provider =
                    AnvilProvider::new(WalletProvider::new(node_config.clone()), false).await?;
=======
                let provider = AnvilProvider::new(
                    WalletProvider::new(node_config.clone())
                        .then(async |v| v.map(|i| (i.0, i.1, None))),
                    false,
                    block_sync.clone()
                )
                .await?;
>>>>>>> c2c0df33
                provider.set_state(state_bytes).await?;
                provider.rpc_provider().anvil_mine(Some(5), None).await?;
                provider
            };
            tracing::info!(node_id, "connected to state provider");

            let mut node = TestnetNode::new(
                c.clone(),
                node_config,
                provider,
                initial_validators.clone(),
                initial_angstrom_state.clone().unwrap(),
                self.block_provider.subscribe_to_new_blocks(),
                vec![a],
                block_sync,
                ex.clone()
            )
            .await?;
            tracing::info!(node_id, "made angstrom node");

            node.connect_to_all_peers(&mut self.peers).await;
            tracing::info!(node_id, "connected to all peers");

            self.peers.insert(node_id, node);

            if node_id != 0 {
                self.single_peer_update_state(0, node_id).await?;
            }
        }

        Ok(())
    }

    /// deploys a new pool
    pub async fn deploy_new_pool(
        &self,
        pool_key: PartialConfigPoolKey,
        token0: Erc20ToDeploy,
        token1: Erc20ToDeploy,
        store_index: U256
    ) -> eyre::Result<()> {
        tracing::debug!("deploying new pool on state machine");
        let node = self.get_peer_with(|n| n.state_provider().deployed_addresses().is_some());
        node.start_network_and_consensus_and_validation();
        let provider = node.state_provider();
        let config = node.testnet_node_config();

        let mut initializer = AnvilInitializer::new_existing(provider, config);
        initializer
            .deploy_extra_pool_full(pool_key, token0, token1, store_index)
            .await?;

        node.stop_network_and_consensus_and_validation();

        Ok(())
    }
}

fn a<'a>(
    _: &'a InitialTestnetState,
    _: AgentConfig
) -> Pin<Box<dyn Future<Output = eyre::Result<()>> + Send + 'a>> {
    Box::pin(async { eyre::Ok(()) })
}<|MERGE_RESOLUTION|>--- conflicted
+++ resolved
@@ -78,15 +78,9 @@
             tracing::info!(node_id, "connecting to state provider");
             let provider = if self.config.is_leader(node_id) {
                 let mut initializer = AnvilProvider::new(
-<<<<<<< HEAD
-                    AnvilInitializer::new(node_config.clone(), node_addresses.clone()),
-                    false
-=======
                     AnvilInitializer::new(node_config.clone(), node_addresses.clone())
                         .then(async |v| v.map(|i| (i.0, i.1, Some(i.2)))),
-                    false,
-                    block_sync.clone()
->>>>>>> c2c0df33
+                    false
                 )
                 .await?;
                 let provider = initializer.provider_mut().provider_mut();
@@ -98,18 +92,12 @@
             } else {
                 tracing::info!(?node_id, "default init");
                 let state_bytes = initial_angstrom_state.clone().unwrap().state.unwrap();
-<<<<<<< HEAD
-                let provider =
-                    AnvilProvider::new(WalletProvider::new(node_config.clone()), false).await?;
-=======
                 let provider = AnvilProvider::new(
                     WalletProvider::new(node_config.clone())
                         .then(async |v| v.map(|i| (i.0, i.1, None))),
-                    false,
-                    block_sync.clone()
+                    false
                 )
                 .await?;
->>>>>>> c2c0df33
                 provider.set_state(state_bytes).await?;
                 provider.rpc_provider().anvil_mine(Some(5), None).await?;
                 provider
