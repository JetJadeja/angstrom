--- conflicted
+++ resolved
@@ -1,11 +1,6 @@
 mod eth_peer;
 
-<<<<<<< HEAD
 mod network_future;
-=======
-use angstrom_types::consensus::{PreProposal, Proposal};
-use futures::stream::Stream;
->>>>>>> 30a16f03
 mod strom_peer;
 use std::{
     collections::HashSet,
@@ -22,17 +17,15 @@
     manager::StromConsensusEvent, state::StromState, NetworkOrderEvent, StatusState,
     StromNetworkManager, StromProtocolHandler, StromSessionManager, Swarm, VerificationSidecar
 };
-use consensus::AngstromValidator;
 pub use eth_peer::*;
 use network_future::TestnetPeerStateFuture;
 use parking_lot::RwLock;
-use rand::thread_rng;
 use reth_chainspec::Hardforks;
 use reth_metrics::common::mpsc::{MeteredPollSender, UnboundedMeteredSender};
 use reth_network::test_utils::PeerConfig;
 use reth_network_peers::{pk2id, PeerId};
 use reth_provider::{BlockReader, ChainSpecProvider, HeaderProvider};
-use secp256k1::{PublicKey, Secp256k1, SecretKey};
+use secp256k1::{PublicKey, SecretKey};
 pub use strom_peer::*;
 use tokio_util::sync::PollSender;
 
@@ -170,34 +163,4 @@
         })
         .await
     }
-<<<<<<< HEAD
-=======
-}
-
-#[derive(Debug, Clone, PartialEq, Eq)]
-pub enum ConsensusMsgTestCmp {
-    PrePropose(PreProposal),
-    Propose(Proposal)
-}
-
-impl TryFrom<StromMessage> for ConsensusMsgTestCmp {
-    type Error = u8;
-
-    fn try_from(value: StromMessage) -> Result<Self, Self::Error> {
-        match value {
-            StromMessage::PrePropose(p) => Ok(ConsensusMsgTestCmp::PrePropose(p)),
-            StromMessage::Propose(p) => Ok(ConsensusMsgTestCmp::Propose(p)),
-            _ => Err(0)
-        }
-    }
-}
-
-impl From<StromConsensusEvent> for ConsensusMsgTestCmp {
-    fn from(value: StromConsensusEvent) -> Self {
-        match value {
-            StromConsensusEvent::PreProposal(_, p) => ConsensusMsgTestCmp::PrePropose(p),
-            StromConsensusEvent::Proposal(_, p) => ConsensusMsgTestCmp::Propose(p)
-        }
-    }
->>>>>>> 30a16f03
 }