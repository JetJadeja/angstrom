use alloy::{
    node_bindings::AnvilInstance,
    primitives::{
        aliases::{I24, U24},
        keccak256, Address
    },
    providers::{ext::AnvilApi, Provider},
    transports::BoxTransport
};
use alloy_primitives::{FixedBytes, U256};
use alloy_sol_types::SolValue;
use angstrom_types::{
    contract_bindings::{
        angstrom::Angstrom::{AngstromInstance, PoolKey},
        controller_v_1::ControllerV1::ControllerV1Instance,
        mintable_mock_erc_20::MintableMockERC20,
        pool_gate::PoolGate::PoolGateInstance
    },
    matching::SqrtPriceX96,
    testnet::InitialTestnetState
};
use rand::{thread_rng, Rng};
use validation::common::WETH_ADDRESS;

use super::WalletProvider;
use crate::{
    contracts::{
        anvil::{SafeDeployPending, WalletProviderRpc},
        environment::{
            angstrom::AngstromEnv,
            uniswap::{TestUniswapEnv, UniswapEnv},
            TestAnvilEnvironment
        },
        DebugTransaction
    },
    types::{
        config::TestingNodeConfig,
        initial_state::{PartialConfigPoolKey, PendingDeployedPools},
        GlobalTestingConfig, WithWalletProvider
    }
};

pub struct AnvilInitializer {
    provider:      WalletProvider,
    angstrom_env:  AngstromEnv<UniswapEnv<WalletProvider>>,
    controller_v1: ControllerV1Instance<BoxTransport, WalletProviderRpc>,
    angstrom:      AngstromInstance<BoxTransport, WalletProviderRpc>,
    pool_gate:     PoolGateInstance<BoxTransport, WalletProviderRpc>,
    pending_state: PendingDeployedPools
}

impl AnvilInitializer {
    pub async fn new<G: GlobalTestingConfig>(
        config: TestingNodeConfig<G>,
        nodes: Vec<Address>
    ) -> eyre::Result<(Self, Option<AnvilInstance>)> {
        let (provider, anvil) = config.spawn_anvil_rpc().await?;

        tracing::debug!("deploying UniV4 enviroment");
        let uniswap_env = UniswapEnv::new(provider.clone()).await?;
        tracing::info!("deployed UniV4 enviroment");

        tracing::debug!("deploying Angstrom enviroment");
        let angstrom_env = AngstromEnv::new(uniswap_env, nodes).await?;
        tracing::info!("deployed Angstrom enviroment");

        let angstrom =
            AngstromInstance::new(angstrom_env.angstrom(), angstrom_env.provider().clone());

        let pool_gate =
            PoolGateInstance::new(angstrom_env.pool_gate(), angstrom_env.provider().clone());

        let controller_v1 = ControllerV1Instance::new(
            angstrom_env.controller_v1(),
            angstrom_env.provider().clone()
        );

        let pending_state = PendingDeployedPools::new();

        let this =
            Self { provider, controller_v1, angstrom_env, angstrom, pending_state, pool_gate };

        Ok((this, anvil))
    }

    /// deploys multiple pools (pool key, liquidity, sqrt price)
    pub async fn deploy_pool_fulls(
        &mut self,
        pool_keys: Vec<PartialConfigPoolKey>
    ) -> eyre::Result<()> {
        for (i, key) in pool_keys.into_iter().enumerate() {
            let (cur0, cur1) = self.deploy_currencies(&key).await?;
            self.deploy_pool_full(
                key.make_pool_key(*self.angstrom.address(), cur0, cur1),
                key.initial_liquidity(),
                key.sqrt_price(),
                U256::from(i)
            )
            .await?
        }

        Ok(())
    }

    pub async fn deploy_currencies(
        &mut self,
        c: &PartialConfigPoolKey
    ) -> eyre::Result<(Address, Address)> {
        let nonce = self
            .provider
            .provider
            .get_transaction_count(self.provider.controller())
            .await?;

        let (first_token_tx, first_token) =
            MintableMockERC20::deploy_builder(self.provider.provider_ref())
                .deploy_pending_creation(nonce, self.provider.controller())
                .await?;
        self.pending_state.add_pending_tx(first_token_tx);

        let (second_token_tx, mut second_token) =
            MintableMockERC20::deploy_builder(self.provider.provider_ref())
                .deploy_pending_creation(nonce + 1, self.provider.controller())
                .await?;
        self.pending_state.add_pending_tx(second_token_tx);

        // wait for them to be mined.
        self.pending_state.finalize_pending_txs().await?;

        // lets load the bytecode of the second token, then use the bytecode to override
        // the weth address
        self.provider
            .override_address(&mut second_token, WETH_ADDRESS)
            .await?;

        let (currency0, currency1) = if first_token < second_token {
            (first_token, second_token)
        } else {
            (second_token, first_token)
        };

        let pool_key = PoolKey {
            currency0,
            currency1,
            fee: U24::from(c.fee),
            tickSpacing: I24::unchecked_from(c.tick_spacing),
            hooks: *self.angstrom.address()
        };
        self.pending_state.add_pool_key(pool_key.clone());

        Ok((currency0, currency1))
    }

    /// deploys tokens, a uniV4 pool, angstrom pool
    pub async fn deploy_default_pool_full(&mut self) -> eyre::Result<()> {
        let nonce = self
            .provider
            .provider
            .get_transaction_count(self.provider.controller())
            .await?;

        let (first_token_tx, first_token) =
            MintableMockERC20::deploy_builder(self.provider.provider_ref())
                .deploy_pending_creation(nonce, self.provider.controller())
                .await?;
        self.pending_state.add_pending_tx(first_token_tx);

        let (second_token_tx, second_token) =
            MintableMockERC20::deploy_builder(self.provider.provider_ref())
                .deploy_pending_creation(nonce + 1, self.provider.controller())
                .await?;
        self.pending_state.add_pending_tx(second_token_tx);

        let (currency0, currency1) = if first_token < second_token {
            (first_token, second_token)
        } else {
            (second_token, first_token)
        };

        let pool_key = PoolKey {
            currency0,
            currency1,
            fee: U24::ZERO,
            tickSpacing: I24::unchecked_from(60),
            hooks: *self.angstrom.address()
        };
        self.pending_state.add_pool_key(pool_key.clone());

        let liquidity = u128::MAX - 1;
        let price = SqrtPriceX96::at_tick(100_020)?;

        self.deploy_pool_full(pool_key, liquidity, price, U256::ZERO)
            .await?;

        Ok(())
    }

    /// deploys tokens, a uniV4 pool, angstrom pool
    async fn deploy_pool_full(
        &mut self,
        pool_key: PoolKey,
        liquidity: u128,
        price: SqrtPriceX96,
        store_index: U256
    ) -> eyre::Result<()> {
        tracing::info!(?pool_key, ?liquidity, ?price, ?store_index);
        let nonce = self
            .provider
            .provider
            .get_transaction_count(self.provider.controller())
            .await?;

        self.pending_state.add_pool_key(pool_key.clone());
        let encoded = keccak256(pool_key.abi_encode());
        tracing::info!(?pool_key, ?encoded, ?price);

        tracing::debug!("configuring pool");
        let controller_configure_pool = self
            .controller_v1
            .configurePool(
                pool_key.currency0,
                pool_key.currency1,
                pool_key.tickSpacing.as_i32() as u16,
                pool_key.fee,
                pool_key.fee
            )
            .from(self.provider.controller())
            .nonce(nonce)
            // .run_safe()
            // .await
            // .unwrap();
            .deploy_pending()
            .await?;
        // tracing::debug!("success: controller_configure_pool");
        self.pending_state.add_pending_tx(controller_configure_pool);

        tracing::debug!("initializing pool");
        let initialize_angstrom_pool = self
            .angstrom
            .initializePool(pool_key.currency0, pool_key.currency1, store_index, *price)
            .from(self.provider.controller())
            .nonce(nonce + 1)
<<<<<<< HEAD
            .run_with_results_safe()
            .await
            .unwrap();
        // .deploy_pending()
        // .await?;
=======
            // .run_safe()
            // .await
            // .unwrap();
            .deploy_pending()
            .await?;
>>>>>>> b66989a8
        // tracing::debug!("success: angstrom.initializePool");
        self.pending_state.add_pending_tx(initialize_angstrom_pool);

        tracing::debug!("tick spacing");
        let pool_gate = self
            .pool_gate
            .tickSpacing(pool_key.tickSpacing)
            .from(self.provider.controller())
            .nonce(nonce + 2)
            // .run_safe()
            // .await
            // .unwrap();
            .deploy_pending()
            .await?;
        // tracing::debug!("success: pool_gate");
        self.pending_state.add_pending_tx(pool_gate);

        let mut rng = thread_rng();

        let tick = price.to_tick()?;
        for i in 0..200 {
            let lower = I24::unchecked_from(tick - (pool_key.tickSpacing.as_i32() * (101 - i)));
            let upper = lower + pool_key.tickSpacing;

            let add_liq = self
                .pool_gate
                .addLiquidity(
                    pool_key.currency0,
                    pool_key.currency1,
                    lower,
                    upper,
                    U256::from(rng.gen_range(liquidity / 2..liquidity)),
                    FixedBytes::<32>::default()
                )
                .from(self.provider.controller())
                .nonce(nonce + 3 + (i as u64))
                .deploy_pending()
                .await?;
            self.pending_state.add_pending_tx(add_liq);
        }

        Ok(())
    }

    pub async fn initialize_state(&mut self) -> eyre::Result<InitialTestnetState> {
        let (pool_keys, _) = self.pending_state.finalize_pending_txs().await?;

        let state_bytes = self.provider.provider_ref().anvil_dump_state().await?;
        let state = InitialTestnetState::new(
            self.angstrom_env.angstrom(),
            self.angstrom_env.pool_manager(),
            Some(state_bytes),
            pool_keys.clone()
        );

        tracing::info!("initalized angstrom pool state");

        Ok(state)
    }

    pub async fn initialize_state_no_bytes(&mut self) -> eyre::Result<InitialTestnetState> {
        let (pool_keys, tx_hash) = self.pending_state.finalize_pending_txs().await?;
        for hash in tx_hash {
            let transaction = self
                .provider
                .provider
                .get_transaction_receipt(hash)
                .await
                .unwrap()
                .unwrap();
            let status = transaction.status();
            if !status {
                tracing::warn!(?hash, "transaction hash failed");
            }
        }

        let state = InitialTestnetState::new(
            self.angstrom_env.angstrom(),
            self.angstrom_env.pool_manager(),
            None,
            pool_keys.clone()
        );
        for key in pool_keys {
            let out = self
                .pool_gate
                .isInitialized(key.currency0, key.currency1)
                .call()
                .await?;
            if !out._0 {
                tracing::warn!(?key, "pool is still not initalized, even after deploying state");
            }
        }
        tracing::info!("initalized angstrom pool state");

        Ok(state)
    }
}

impl WithWalletProvider for AnvilInitializer {
    fn wallet_provider(&self) -> WalletProvider {
        self.provider.clone()
    }

    fn rpc_provider(&self) -> WalletProviderRpc {
        self.provider.provider.clone()
    }
}<|MERGE_RESOLUTION|>--- conflicted
+++ resolved
@@ -240,21 +240,13 @@
             .initializePool(pool_key.currency0, pool_key.currency1, store_index, *price)
             .from(self.provider.controller())
             .nonce(nonce + 1)
-<<<<<<< HEAD
             .run_with_results_safe()
             .await
             .unwrap();
         // .deploy_pending()
         // .await?;
-=======
-            // .run_safe()
-            // .await
-            // .unwrap();
-            .deploy_pending()
-            .await?;
->>>>>>> b66989a8
         // tracing::debug!("success: angstrom.initializePool");
-        self.pending_state.add_pending_tx(initialize_angstrom_pool);
+        // self.pending_state.add_pending_tx(initialize_angstrom_pool);
 
         tracing::debug!("tick spacing");
         let pool_gate = self
