use alloy::{
    node_bindings::AnvilInstance,
    providers::{ext::AnvilApi, Provider},
    pubsub::PubSubFrontend
};
use alloy_primitives::{
    aliases::{I24, U24},
    FixedBytes, U256
};
use angstrom_types::{
    contract_bindings::{
        angstrom::Angstrom::{AngstromInstance, PoolKey},
        mintable_mock_erc_20::MintableMockERC20,
        pool_gate::PoolGate::PoolGateInstance
    },
    matching::SqrtPriceX96,
    testnet::InitialTestnetState
};

use super::WalletProvider;
use crate::{
    contracts::{
        anvil::{SafeDeployPending, WalletProviderRpc},
        environment::{
            angstrom::AngstromEnv,
            uniswap::{TestUniswapEnv, UniswapEnv},
            TestAnvilEnvironment
        }
    },
    types::{
        config::TestingNodeConfig, initial_state::PendingDeployedPools, GlobalTestingConfig,
        WithWalletProvider
    }
};

pub const ANVIL_TESTNET_DEPLOYMENT_ENDPOINT: &str = "temp_deploy";

#[derive(Clone)]
pub struct AnvilInitializer {
    provider:     WalletProvider,
    angstrom_env: AngstromEnv<UniswapEnv<WalletProvider>>,
    angstrom:     AngstromInstance<PubSubFrontend, WalletProviderRpc>,
    pool_gate:    PoolGateInstance<PubSubFrontend, WalletProviderRpc>
}

impl AnvilInitializer {
    pub async fn new<G: GlobalTestingConfig>(
        config: TestingNodeConfig<G>
    ) -> eyre::Result<(Self, Option<AnvilInstance>)> {
        let (provider, anvil) = config.spawn_anvil_rpc().await?;

        tracing::debug!("deploying UniV4 enviroment");
        let uniswap_env = UniswapEnv::new(provider.clone()).await?;
        tracing::info!("deployed UniV4 enviroment");

        tracing::debug!("deploying Angstrom enviroment");
        let angstrom_env = AngstromEnv::new(uniswap_env).await?;
        tracing::info!("deployed Angstrom enviroment");

        let angstrom =
            AngstromInstance::new(angstrom_env.angstrom(), angstrom_env.provider().clone());
        let pool_gate =
            PoolGateInstance::new(angstrom_env.pool_gate(), angstrom_env.provider().clone());

        let this = Self { provider, angstrom_env, angstrom, pool_gate };

        Ok((this, anvil))
    }

    /// deploys multiple pools (pool key, liquidity, sqrt price)
    pub async fn deploy_pool_fulls(
        &mut self,
        pool_keys: Vec<(PoolKey, u128, SqrtPriceX96)>
    ) -> eyre::Result<()> {
        for (i, (pool_key, liquidity, price)) in pool_keys.into_iter().enumerate() {
            self.deploy_pool_full(pool_key, liquidity, price, U256::from(i))
                .await?
        }

        Ok(())
    }

    /// deploys tokens, a uniV4 pool, angstrom pool
<<<<<<< HEAD
    pub async fn deploy_default_pool_full(&mut self) -> eyre::Result<()> {
=======
    async fn deploy_pool_full(&mut self, state: &mut PendingDeployedPools) -> eyre::Result<()> {
>>>>>>> 8dd13e0c
        let nonce = self
            .provider
            .provider
            .get_transaction_count(self.provider.controller())
            .await?;

        let (first_token_tx, first_token) =
            MintableMockERC20::deploy_builder(self.provider.provider_ref())
                .deploy_pending_creation(nonce, self.provider.controller())
                .await?;
        state.add_pending_tx(first_token_tx);

        let (second_token_tx, second_token) =
            MintableMockERC20::deploy_builder(self.provider.provider_ref())
                .deploy_pending_creation(nonce + 1, self.provider.controller())
                .await?;
        state.add_pending_tx(second_token_tx);

        let (currency0, currency1) = if first_token < second_token {
            (first_token, second_token)
        } else {
            (second_token, first_token)
        };

        let pool_key = PoolKey {
            currency0,
            currency1,
            fee: U24::ZERO,
            tickSpacing: I24::unchecked_from(10),
            hooks: *self.angstrom.address()
        };
<<<<<<< HEAD
        self.pending_state.add_pool_key(pool_key.clone());
=======
        state.add_pool_key(pool.clone());
>>>>>>> 8dd13e0c

        let liquidity = 1_000_000_000_000_000_u128;
        let price = SqrtPriceX96::at_tick(100000)?;

        self.deploy_pool_full(pool_key, liquidity, price, U256::ZERO)
            .await?;

        Ok(())
    }

    /// deploys tokens, a uniV4 pool, angstrom pool
    async fn deploy_pool_full(
        &mut self,
        pool_key: PoolKey,
        liquidity: u128,
        price: SqrtPriceX96,
        store_index: U256
    ) -> eyre::Result<()> {
        let nonce = self
            .provider
            .provider
            .get_transaction_count(self.provider.controller())
            .await?;

        self.pending_state.add_pool_key(pool_key.clone());

        let configure_pool = self
            .angstrom
            .configurePool(
                pool_key.currency0,
                pool_key.currency1,
                pool_key.tickSpacing.try_into().unwrap(),
                pool_key.fee
            )
            .from(self.provider.controller())
            .nonce(nonce)
            .deploy_pending()
            .await?;

        state.add_pending_tx(configure_pool);

        let init_pool = self
            .angstrom
            .initializePool(pool_key.currency0, pool_key.currency1, store_index, *price)
            .from(self.provider.controller())
            .nonce(nonce + 1)
            .deploy_pending()
            .await?;
        state.add_pending_tx(init_pool);

        let pool_gate = self
            .pool_gate
            .tickSpacing(pool_key.tickSpacing)
            .from(self.provider.controller())
            .nonce(nonce + 2)
            .deploy_pending()
            .await?;
        state.add_pending_tx(pool_gate);

        let add_liq = self
            .pool_gate
            .addLiquidity(
                pool_key.currency0,
                pool_key.currency1,
                I24::unchecked_from(99000),
                I24::unchecked_from(101000),
                U256::from(liquidity),
                FixedBytes::<32>::default()
            )
            .from(self.provider.controller())
            .nonce(nonce + 3)
            .deploy_pending()
            .await?;
        state.add_pending_tx(add_liq);

        Ok(())
    }

    pub async fn init_state_full_no_bytes(&mut self) -> eyre::Result<InitialTestnetState> {
        let mut state = PendingDeployedPools::new();
        self.deploy_pool_full(&mut state).await?;

        let (pool_keys, _) = state.finalize_pending_txs().await?;

        let state = InitialTestnetState::new(
            self.angstrom_env.angstrom(),
            self.angstrom_env.pool_manager(),
            None,
            pool_keys
        );

        Ok(state)
    }

    pub async fn init_state_full(&mut self) -> eyre::Result<InitialTestnetState> {
        let mut state = PendingDeployedPools::new();
        self.deploy_pool_full(&mut state).await?;

        let (pool_keys, _) = state.finalize_pending_txs().await?;

        let state_bytes = self.provider.provider_ref().anvil_dump_state().await?;
        let state = InitialTestnetState::new(
            self.angstrom_env.angstrom(),
            self.angstrom_env.pool_manager(),
            Some(state_bytes),
            pool_keys
        );

        Ok(state)
    }
}

impl WithWalletProvider for AnvilInitializer {
    fn wallet_provider(&self) -> WalletProvider {
        self.provider.clone()
    }

    fn rpc_provider(&self) -> WalletProviderRpc {
        self.provider.provider.clone()
    }
}

#[cfg(test)]
mod tests {
    // use alloy::providers::Provider;
    //
    // use super::*;
    // use crate::types::config::DevnetConfig;
    //
    // async fn get_block(provider: &WalletProvider) -> eyre::Result<u64> {
    //     Ok(provider.provider.get_block_number().await?)
    // }
    //
    // #[tokio::test]
    // async fn test_can_deploy() {
    //     let config = TestingNodeConfig::new(0, DevnetConfig::default(), 100);
    //
    //     let (mut initializer, _anvil) =
    // AnvilInitializer::new(config).await.unwrap();
    //
    //     initializer.deploy_pool_full().await.unwrap();
    //
    //     let current_block = get_block(&initializer.provider).await.unwrap();
    //
    //     let _ = initializer.provider.provider.evm_mine(None).await.unwrap();
    //
    //     assert_eq!(current_block + 1,
    // get_block(&initializer.provider).await.unwrap());
    //
    //     initializer
    //         .pending_state
    //         .finalize_pending_txs()
    //         .await
    //         .unwrap();
    //
    //     assert_eq!(current_block + 1,
    // get_block(&initializer.provider).await.unwrap()); }
}<|MERGE_RESOLUTION|>--- conflicted
+++ resolved
@@ -81,11 +81,7 @@
     }
 
     /// deploys tokens, a uniV4 pool, angstrom pool
-<<<<<<< HEAD
     pub async fn deploy_default_pool_full(&mut self) -> eyre::Result<()> {
-=======
-    async fn deploy_pool_full(&mut self, state: &mut PendingDeployedPools) -> eyre::Result<()> {
->>>>>>> 8dd13e0c
         let nonce = self
             .provider
             .provider
@@ -117,11 +113,7 @@
             tickSpacing: I24::unchecked_from(10),
             hooks: *self.angstrom.address()
         };
-<<<<<<< HEAD
         self.pending_state.add_pool_key(pool_key.clone());
-=======
-        state.add_pool_key(pool.clone());
->>>>>>> 8dd13e0c
 
         let liquidity = 1_000_000_000_000_000_u128;
         let price = SqrtPriceX96::at_tick(100000)?;
