use alloy::{
    node_bindings::AnvilInstance,
    primitives::{
        aliases::{I24, U24},
        keccak256, Address
    },
    providers::{ext::AnvilApi, Provider},
    pubsub::PubSubFrontend
};
use alloy_primitives::{FixedBytes, U256};
use alloy_sol_types::SolValue;
use angstrom_types::{
    contract_bindings::{
        angstrom::Angstrom::{AngstromInstance, PoolKey},
        mintable_mock_erc_20::MintableMockERC20,
        pool_gate::PoolGate::PoolGateInstance
    },
    matching::SqrtPriceX96,
    testnet::InitialTestnetState
};

use super::WalletProvider;
use crate::{
    contracts::{
        anvil::{SafeDeployPending, WalletProviderRpc},
        environment::{
            angstrom::AngstromEnv,
            uniswap::{TestUniswapEnv, UniswapEnv},
            TestAnvilEnvironment
        }
    },
    types::{
        config::TestingNodeConfig,
        initial_state::{PartialConfigPoolKey, PendingDeployedPools},
        GlobalTestingConfig, WithWalletProvider
    }
};

pub struct AnvilInitializer {
    provider:      WalletProvider,
    angstrom_env:  AngstromEnv<UniswapEnv<WalletProvider>>,
    angstrom:      AngstromInstance<PubSubFrontend, WalletProviderRpc>,
    pool_gate:     PoolGateInstance<PubSubFrontend, WalletProviderRpc>,
    pending_state: PendingDeployedPools
}

impl AnvilInitializer {
    pub async fn new<G: GlobalTestingConfig>(
        config: TestingNodeConfig<G>
    ) -> eyre::Result<(Self, Option<AnvilInstance>)> {
        let (provider, anvil) = config.spawn_anvil_rpc().await?;

        tracing::debug!("deploying UniV4 enviroment");
        let uniswap_env = UniswapEnv::new(provider.clone()).await?;
        tracing::info!("deployed UniV4 enviroment");

        tracing::debug!("deploying Angstrom enviroment");
        let angstrom_env = AngstromEnv::new(uniswap_env).await?;
        tracing::info!("deployed Angstrom enviroment");

        let angstrom =
            AngstromInstance::new(angstrom_env.angstrom(), angstrom_env.provider().clone());
        let pool_gate =
            PoolGateInstance::new(angstrom_env.pool_gate(), angstrom_env.provider().clone());

        let pending_state = PendingDeployedPools::new();

        let this = Self { provider, angstrom_env, angstrom, pool_gate, pending_state };

        Ok((this, anvil))
    }

    /// deploys multiple pools (pool key, liquidity, sqrt price)
    pub async fn deploy_pool_fulls(
        &mut self,
        pool_keys: Vec<PartialConfigPoolKey>
    ) -> eyre::Result<()> {
        for (i, key) in pool_keys.into_iter().enumerate() {
            let (cur0, cur1) = self.deploy_currencies(&key).await?;
            self.deploy_pool_full(
                key.make_pool_key(*self.angstrom.address(), cur0, cur1),
                key.initial_liquidity(),
                key.sqrt_price(),
                U256::from(i)
            )
            .await?
        }

        Ok(())
    }

    pub async fn deploy_currencies(
        &mut self,
        c: &PartialConfigPoolKey
    ) -> eyre::Result<(Address, Address)> {
        let nonce = self
            .provider
            .provider
            .get_transaction_count(self.provider.controller())
            .await?;

        let (first_token_tx, first_token) =
            MintableMockERC20::deploy_builder(self.provider.provider_ref())
                .deploy_pending_creation(nonce, self.provider.controller())
                .await?;
        self.pending_state.add_pending_tx(first_token_tx);

        let (second_token_tx, second_token) =
            MintableMockERC20::deploy_builder(self.provider.provider_ref())
                .deploy_pending_creation(nonce + 1, self.provider.controller())
                .await?;
        self.pending_state.add_pending_tx(second_token_tx);

        let (currency0, currency1) = if first_token < second_token {
            (first_token, second_token)
        } else {
            (second_token, first_token)
        };

        let pool_key = PoolKey {
            currency0,
            currency1,
            fee: U24::from(c.fee),
            tickSpacing: I24::unchecked_from(c.tick_spacing),
            hooks: *self.angstrom.address()
        };
        self.pending_state.add_pool_key(pool_key.clone());
        self.pending_state.finalize_pending_txs().await?;

        Ok((currency0, currency1))
    }

    /// deploys tokens, a uniV4 pool, angstrom pool
    pub async fn deploy_default_pool_full(&mut self) -> eyre::Result<()> {
        let nonce = self
            .provider
            .provider
            .get_transaction_count(self.provider.controller())
            .await?;

        let (first_token_tx, first_token) =
            MintableMockERC20::deploy_builder(self.provider.provider_ref())
                .deploy_pending_creation(nonce, self.provider.controller())
                .await?;
        self.pending_state.add_pending_tx(first_token_tx);

        let (second_token_tx, second_token) =
            MintableMockERC20::deploy_builder(self.provider.provider_ref())
                .deploy_pending_creation(nonce + 1, self.provider.controller())
                .await?;
        self.pending_state.add_pending_tx(second_token_tx);

        let (currency0, currency1) = if first_token < second_token {
            (first_token, second_token)
        } else {
            (second_token, first_token)
        };

        let pool_key = PoolKey {
            currency0,
            currency1,
            fee: U24::ZERO,
            tickSpacing: I24::unchecked_from(60),
            hooks: *self.angstrom.address()
        };
        self.pending_state.add_pool_key(pool_key.clone());

        let liquidity = u128::MAX - 1;
        let price = SqrtPriceX96::at_tick(100_020)?;

        self.deploy_pool_full(pool_key, liquidity, price, U256::ZERO)
            .await?;

        Ok(())
    }

    /// deploys tokens, a uniV4 pool, angstrom pool
    async fn deploy_pool_full(
        &mut self,
        pool_key: PoolKey,
        liquidity: u128,
        price: SqrtPriceX96,
        store_index: U256
    ) -> eyre::Result<()> {
        let nonce = self
            .provider
            .provider
            .get_transaction_count(self.provider.controller())
            .await?;

        self.pending_state.add_pool_key(pool_key.clone());
        let encoded = keccak256(pool_key.abi_encode());
        tracing::info!(?pool_key, ?encoded, ?price);

        tracing::debug!("configuring pool");
        let configure_pool = self
            .angstrom
            .configurePool(
                pool_key.currency0,
                pool_key.currency1,
                pool_key.tickSpacing.as_i32() as u16,
                pool_key.fee
            )
            .from(self.provider.controller())
            .nonce(nonce)
            .deploy_pending()
            .await?;

        self.pending_state.add_pending_tx(configure_pool);

        tracing::debug!("initializing pool");
        self.angstrom
            .initializePool(pool_key.currency0, pool_key.currency1, store_index, *price)
            .from(self.provider.controller())
            .nonce(nonce + 1)
            .deploy_pending()
            .await?;

        tracing::debug!("tick spacing");
        let pool_gate = self
            .pool_gate
            .tickSpacing(pool_key.tickSpacing)
            .from(self.provider.controller())
            .nonce(nonce + 2)
            .deploy_pending()
            .await?;

        self.pending_state.add_pending_tx(pool_gate);

        let tick = price.to_tick()?;
        for i in 0..100 {
            let lower = I24::unchecked_from(tick - (pool_key.tickSpacing.as_i32() * (101 - i)));
            let upper = lower + pool_key.tickSpacing;

<<<<<<< HEAD
=======
            tracing::debug!(?lower, ?upper, "add liq");
>>>>>>> 0a908b0d
            let add_liq = self
                .pool_gate
                .addLiquidity(
                    pool_key.currency0,
                    pool_key.currency1,
                    lower,
                    upper,
                    U256::from(liquidity),
                    FixedBytes::<32>::default()
                )
                .from(self.provider.controller())
                .nonce(nonce + 3 + (i as u64))
                .deploy_pending()
                .await?;

            self.pending_state.add_pending_tx(add_liq);
        }

        Ok(())
    }

    pub async fn initialize_state(&mut self) -> eyre::Result<InitialTestnetState> {
        let (pool_keys, _) = self.pending_state.finalize_pending_txs().await?;

        let state_bytes = self.provider.provider_ref().anvil_dump_state().await?;
        let state = InitialTestnetState::new(
            self.angstrom_env.angstrom(),
            self.angstrom_env.pool_manager(),
            Some(state_bytes),
            pool_keys.clone()
        );

        for key in pool_keys {
            let out = self
                .pool_gate
                .isInitialized(key.currency0, key.currency1)
                .call()
                .await?;

            if !out._0 {
                tracing::warn!(?key, "pool is still not initalized, even after deploying state");
            }
        }

        tracing::info!("initalized angstrom pool state");

        Ok(state)
    }

    pub async fn initialize_state_no_bytes(&mut self) -> eyre::Result<InitialTestnetState> {
        let (pool_keys, _) = self.pending_state.finalize_pending_txs().await?;

        let state = InitialTestnetState::new(
            self.angstrom_env.angstrom(),
            self.angstrom_env.pool_manager(),
            None,
            pool_keys.clone()
        );
        for key in pool_keys {
            let out = self
                .pool_gate
                .isInitialized(key.currency0, key.currency1)
                .call()
                .await?;
            if !out._0 {
                tracing::warn!(?key, "pool is still not initalized, even after deploying state");
            }
        }
        tracing::info!("initalized angstrom pool state");

        Ok(state)
    }
}

impl WithWalletProvider for AnvilInitializer {
    fn wallet_provider(&self) -> WalletProvider {
        self.provider.clone()
    }

    fn rpc_provider(&self) -> WalletProviderRpc {
        self.provider.provider.clone()
    }
}

#[cfg(test)]
mod tests {
    use alloy::providers::Provider;

    use super::*;
    use crate::types::config::DevnetConfig;

    async fn get_block(provider: &WalletProvider) -> eyre::Result<u64> {
        Ok(provider.provider.get_block_number().await?)
    }

    #[tokio::test]
    async fn test_can_deploy() {
        let config = TestingNodeConfig::new(0, DevnetConfig::default(), 100);

        let (mut initializer, _anvil) = AnvilInitializer::new(config).await.unwrap();

        initializer.deploy_default_pool_full().await.unwrap();

        let current_block = get_block(&initializer.provider).await.unwrap();

        let _ = initializer.provider.provider.evm_mine(None).await.unwrap();

        assert_eq!(current_block + 1, get_block(&initializer.provider).await.unwrap());

        initializer
            .pending_state
            .finalize_pending_txs()
            .await
            .unwrap();

        assert_eq!(current_block + 1, get_block(&initializer.provider).await.unwrap());
    }
}<|MERGE_RESOLUTION|>--- conflicted
+++ resolved
@@ -232,10 +232,6 @@
             let lower = I24::unchecked_from(tick - (pool_key.tickSpacing.as_i32() * (101 - i)));
             let upper = lower + pool_key.tickSpacing;
 
-<<<<<<< HEAD
-=======
-            tracing::debug!(?lower, ?upper, "add liq");
->>>>>>> 0a908b0d
             let add_liq = self
                 .pool_gate
                 .addLiquidity(
