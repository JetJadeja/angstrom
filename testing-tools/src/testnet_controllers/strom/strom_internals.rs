--- conflicted
+++ resolved
@@ -22,15 +22,9 @@
 use reth_provider::CanonStateSubscriptions;
 use reth_tasks::TokioTaskExecutor;
 use secp256k1::SecretKey;
-<<<<<<< HEAD
-use tokio_stream::wrappers::BroadcastStream;
-use validation::order::{
-    order_validator::OrderValidator, state::token_pricing::TokenPriceGenerator
-=======
 use validation::{
     order::state::{pools::AngstromPoolsTracker, token_pricing::TokenPriceGenerator},
     validator::ValidationClient
->>>>>>> b5989fe5
 };
 
 use crate::{
@@ -76,9 +70,6 @@
         let executor: TokioTaskExecutor = Default::default();
         let tx_strom_handles = (&strom_handles).into();
 
-<<<<<<< HEAD
-        let order_api = OrderApi::new(pool.clone(), executor.clone());
-=======
         let rpc_w = state_provider.provider();
         let state_stream = state_provider
             .provider()
@@ -109,7 +100,6 @@
             executor.clone(),
             ValidationClient(strom_handles.validator_tx)
         );
->>>>>>> b5989fe5
 
         let eth_handle = AnvilEthDataCleanser::spawn(
             testnet_node_id,
@@ -151,12 +141,6 @@
         .expect("failed to start price generator");
 
         let token_price_update_stream = state_provider.provider().canonical_state_stream();
-<<<<<<< HEAD
-        let token_price_update_stream = Box::pin(PairsWithPrice::into_price_update_stream(
-            Address::default(),
-            token_price_update_stream
-        ));
-=======
         let token_price_update_stream =
             PairsWithPrice::into_price_update_stream(Address::default(), token_price_update_stream)
                 .boxed();
@@ -171,18 +155,13 @@
             .unwrap()
         );
 
->>>>>>> b5989fe5
         let validator = TestOrderValidator::new(
             state_provider.provider(),
             angstrom_addr,
             uniswap_pools.clone(),
             token_conversion,
             token_price_update_stream,
-<<<<<<< HEAD
-            Some(inital_angstrom_state.angstrom_addr)
-=======
             pool_config_store.clone()
->>>>>>> b5989fe5
         )
         .await;
 
@@ -218,10 +197,6 @@
             let _ = server_handle.stopped().await;
         });
 
-<<<<<<< HEAD
-        let testnet_hub = TestnetHub::new(
-            inital_angstrom_state.angstrom_addr,
-=======
         let testnet_hub = TestnetHub::new(angstrom_addr, state_provider.provider().provider());
 
         let pool_registry = UniswapAngstromRegistry::new(uniswap_registry, pool_config_store);
@@ -242,7 +217,6 @@
                 .await?,
             pool_registry,
             uniswap_pools.clone(),
->>>>>>> b5989fe5
             state_provider.provider().provider()
         );
 
