--- conflicted
+++ resolved
@@ -19,11 +19,7 @@
     error AssetsOutOfOrderOrNotUnique();
     error AssetAccessOutOfBounds(uint256 index, uint256 length);
 
-<<<<<<< HEAD
-    /// @dev Size of a single encoded asset (b20:addr ++ b16:borrow ++ b16:save ++ b16:settle)
-=======
     /// @dev Size of a single encoded asset (b20:addr ++ b16:save ++ b16:borrow ++ b16:settle)
->>>>>>> 1a22a51a
     uint256 internal constant ASSET_CD_BYTES = 68;
 
     uint256 internal constant ADDR_OFFSET = 0;
@@ -67,10 +63,6 @@
 
     function getUnchecked(AssetArray self, uint256 index) internal pure returns (Asset asset) {
         unchecked {
-<<<<<<< HEAD
-            uint256 raw_cdOffset = AssetArray.unwrap(self) >> CALLDATA_PTR_OFFSET;
-            return Asset.wrap(raw_cdOffset + index * ASSET_CD_BYTES);
-=======
             uint256 raw_calldataOffset = AssetArray.unwrap(self) >> CALLDATA_PTR_OFFSET;
             return Asset.wrap(raw_calldataOffset + index * ASSET_CD_BYTES);
         }
@@ -79,7 +71,6 @@
     function raw_copyFeeEntryToMemory(Asset self, uint256 raw_memOffset) internal pure {
         assembly ("memory-safe") {
             calldatacopy(raw_memOffset, add(self, ADDR_OFFSET), FEE_SUMMARY_ENTRY_SIZE)
->>>>>>> 1a22a51a
         }
     }
 
