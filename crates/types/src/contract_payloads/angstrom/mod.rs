--- conflicted
+++ resolved
@@ -393,7 +393,6 @@
         store_index: u16,
         shared_gas: Option<U256>
     ) -> eyre::Result<()> {
-<<<<<<< HEAD
         let process_solution_span =
             tracing::debug_span!("process_solution", t0 = ?t0, t1 = ?t1, pool_id = ?solution.id)
                 .entered();
@@ -413,9 +412,6 @@
             let b64_output = base64::prelude::BASE64_STANDARD.encode(json.as_bytes());
             trace!(target: "dump::solution", data = b64_output, "Raw solution data");
         }
-=======
-        // Dump the solution
->>>>>>> fecc030f
 
         debug!(t0 = ?t0, t1 = ?t1, pool_id = ?solution.id, "Processing solution for pool");
 
@@ -514,7 +510,6 @@
         // Now it's time to figure out what's happening with our AMM swap and pool
         // rewards
         // Let's get our swap and reward data out of our ToB order, if it exists
-<<<<<<< HEAD
         let tob_swap_info = if let Some(ref tob) = solution.searcher {
             match TopOfBlockOrder::calc_vec_and_reward(tob, snapshot) {
                 Ok((v, reward_q)) => {
@@ -537,13 +532,7 @@
             trace!("No ToB Swap vs AMM");
             None
         };
-=======
-        let tob_swap_info = solution
-            .searcher
-            .as_ref()
-            .and_then(|tob| TopOfBlockOrder::calc_vec_and_reward(tob, snapshot).ok());
         let noop = snapshot.noop();
->>>>>>> fecc030f
 
         // If we have a ToB swap, our post-tob-price is the price at the end of that
         // swap, otherwise we're starting from the snapshot's current price
@@ -624,7 +613,6 @@
             book_swap_vec
         };
 
-<<<<<<< HEAD
         trace!(
             net_t0 = net_pool_vec.d_t0,
             net_t1 = net_pool_vec.d_t1,
@@ -633,9 +621,6 @@
             reward_q = total_rewards.total_donated,
             "Built net swap vec"
         );
-=======
-        tracing::info!("{:#?}", net_pool_vec);
->>>>>>> fecc030f
 
         // Account for our net_pool_vec
         let (asset_in_index, asset_out_index) =
@@ -656,13 +641,7 @@
 
         // Account for our total reward and fees
         // We might want to split this in some way in the future
-<<<<<<< HEAD
-        // TODO:  This kinda sucks because `total_donated` is meaningless if it's a
-        // current tick only donation.  Fix this in the future
-        let total_reward = total_rewards.get_total_donated();
-        let tribute = 0_u128;
-
-        trace!(total_reward, tribute, "Allocating total reward and tribute");
+        let total_reward = total_rewards.total_donated();
 
         // Allocate the reward quantity
         asset_builder.allocate(AssetBuilderStage::Reward, t0, total_reward);
@@ -671,16 +650,6 @@
         // This is really wonky overall argh
         asset_builder.allocate(AssetBuilderStage::Reward, t0, total_user_fees);
         asset_builder.add_gas_fee(AssetBuilderStage::Reward, t0, total_user_fees);
-=======
-        let total_reward = total_rewards.total_donated();
-
-        // Allocate the reward quantity
-        asset_builder.allocate(AssetBuilderStage::Reward, t0, total_reward);
-
-        asset_builder.allocate(AssetBuilderStage::Reward, t0, total_user_fees);
-        asset_builder.add_gas_fee(AssetBuilderStage::Reward, t0, total_user_fees);
-        //
->>>>>>> fecc030f
         // Account for our tribute
         let (rewards_update, optional_reward) = total_rewards.into_reward_updates(&net_pool_vec);
 
