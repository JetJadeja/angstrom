use std::{
    collections::{HashMap, HashSet},
    hash::Hash,
    ops::Deref,
    sync::Arc
};

use alloy::{
    eips::BlockId,
    network::Network,
    primitives::{keccak256, Address, FixedBytes, B256, U256},
    providers::Provider,
    sol_types::SolValue,
    transports::Transport
};
use alloy_primitives::I256;
use base64::Engine;
use dashmap::DashMap;
use pade_macro::{PadeDecode, PadeEncode};
use tracing::{debug, trace, warn};

use super::{
    asset::builder::{AssetBuilder, AssetBuilderStage},
    rewards::PoolUpdate,
    tob::ToBOutcome,
    Asset, Pair, CONFIG_STORE_SLOT, POOL_CONFIG_STORE_ENTRY_SIZE
};
use crate::{
    consensus::{PreProposal, Proposal},
    contract_bindings::angstrom::Angstrom::PoolKey,
    matching::{uniswap::PoolSnapshot, Ray},
    orders::{OrderFillState, OrderOutcome, PoolSolution},
    primitive::{PoolId, UniswapPoolRegistry},
    sol_bindings::{
        grouped_orders::{GroupedVanillaOrder, OrderWithStorageData},
        rpc_orders::TopOfBlockOrder as RpcTopOfBlockOrder,
        RawPoolOrder
    },
    testnet::TestnetStateOverrides
};

mod order;
mod tob;
pub use order::{OrderQuantities, UserOrder};
pub use tob::*;

#[derive(Debug, PadeEncode, PadeDecode)]
pub struct AngstromBundle {
    pub assets:              Vec<Asset>,
    pub pairs:               Vec<Pair>,
    pub pool_updates:        Vec<PoolUpdate>,
    pub top_of_block_orders: Vec<TopOfBlockOrder>,
    pub user_orders:         Vec<UserOrder>
}

impl AngstromBundle {
    pub fn get_prices_per_pair(&self) -> &[Pair] {
        &self.pairs
    }

    #[cfg(feature = "testnet")]
    pub fn fetch_needed_overrides(&self, block_number: u64) -> TestnetStateOverrides {
<<<<<<< HEAD
=======
        use crate::primitive::TESTNET_ANGSTROM_ADDRESS;

>>>>>>> c76000d8
        let mut approvals: HashMap<Address, HashMap<Address, u128>> = HashMap::new();
        let mut balances: HashMap<Address, HashMap<Address, u128>> = HashMap::new();

        // user orders
        self.user_orders.iter().for_each(|order| {
            let token = if order.zero_for_one {
                // token0
                self.assets[self.pairs[order.pair_index as usize].index0 as usize].addr
            } else {
                self.assets[self.pairs[order.pair_index as usize].index1 as usize].addr
            };

            // need to recover sender from signature
            let hash = order.order_hash(&self.pairs, &self.assets, block_number);
            let address = order.signature.recover_signer(hash);

            let qty = order.order_quantities.fetch_max_amount();
            approvals.entry(token).or_default().insert(address, qty);
            balances.entry(token).or_default().insert(address, qty);
        });

        // tob
        self.top_of_block_orders.iter().for_each(|order| {
            let token = if order.zero_for_1 {
                // token0
                self.assets[self.pairs[order.pairs_index as usize].index0 as usize].addr
            } else {
                self.assets[self.pairs[order.pairs_index as usize].index1 as usize].addr
            };

            // need to recover sender from signature
            let hash = order.order_hash(&self.pairs, &self.assets, block_number);
            let address = order.signature.recover_signer(hash);

            let qty = order.quantity_in;
            approvals.entry(token).or_default().insert(address, qty);
            balances.entry(token).or_default().insert(address, qty);
        });

        TestnetStateOverrides { approvals, balances }
    }

    pub fn assert_book_matches(&self) {
        let map = self
            .user_orders
            .iter()
            .fold(HashMap::<Address, I256>::new(), |mut acc, user| {
                let pair = &self.pairs[user.pair_index as usize];
                let asset_in = &self.assets
                    [if user.zero_for_one { pair.index0 } else { pair.index1 } as usize];
                let asset_out = &self.assets
                    [if user.zero_for_one { pair.index1 } else { pair.index0 } as usize];

                let price = Ray::from(user.min_price);
                // if we are exact in, then we can attribute amoutn
                let amount_in = if user.exact_in {
                    U256::from(user.order_quantities.fetch_max_amount())
                } else {
                    price.mul_quantity(U256::from(user.order_quantities.fetch_max_amount()))
                };

                let amount_out = if user.exact_in {
                    price.mul_quantity(U256::from(user.order_quantities.fetch_max_amount()))
                } else {
                    U256::from(user.order_quantities.fetch_max_amount())
                };

                *acc.entry(asset_in.addr).or_default() += I256::from_raw(amount_in);
                *acc.entry(asset_out.addr).or_default() -= I256::from_raw(amount_out);

                acc
            });

        for (address, delta) in map {
            if !delta.is_zero() {
                tracing::error!(?address, ?delta, "user orders don't cancel out");
            } else {
                tracing::info!(?address, "solid delta");
            }
        }
    }

    /// the block number is the block that this bundle was executed at.
    pub fn get_order_hashes(&self, block_number: u64) -> impl Iterator<Item = B256> + '_ {
        self.top_of_block_orders
            .iter()
            .map(move |order| order.order_hash(&self.pairs, &self.assets, block_number))
            .chain(
                self.user_orders
                    .iter()
                    .map(move |order| order.order_hash(&self.pairs, &self.assets, block_number))
            )
    }

    pub fn build_dummy_for_tob_gas(
        user_order: &OrderWithStorageData<RpcTopOfBlockOrder>
    ) -> eyre::Result<Self> {
        let mut top_of_block_orders = Vec::new();
        let mut pool_updates = Vec::new();
        let mut pairs = Vec::new();
        let user_orders = Vec::new();
        let mut asset_builder = AssetBuilder::new();

        // Get the information for the pool or skip this solution if we can't find a
        // pool for it
        let (t0, t1) = {
            let token_in = user_order.token_in();
            let token_out = user_order.token_out();

            if token_in < token_out {
                (token_in, token_out)
            } else {
                (token_out, token_in)
            }
        };
        // Make sure the involved assets are in our assets array and we have the
        // appropriate asset index for them
        let t0_idx = asset_builder.add_or_get_asset(t0) as u16;
        let t1_idx = asset_builder.add_or_get_asset(t1) as u16;

        let pair = Pair {
            index0:       t0_idx,
            index1:       t1_idx,
            store_index:  0,
            price_1over0: U256::from(1)
        };
        pairs.push(pair);

        asset_builder.external_swap(
            AssetBuilderStage::TopOfBlock,
            user_order.token_in(),
            user_order.token_out(),
            user_order.quantity_in,
            user_order.quantity_out
        );

        pool_updates.push(PoolUpdate {
            zero_for_one:     false,
            pair_index:       0,
            swap_in_quantity: user_order.quantity_out,
            rewards_update:   super::rewards::RewardsUpdate::CurrentOnly { amount: 0 }
        });

        // Get our list of user orders, if we have any
        top_of_block_orders.push(TopOfBlockOrder::of_max_gas(user_order, 0));

        Ok(Self::new(
            asset_builder.get_asset_array(),
            pairs,
            pool_updates,
            top_of_block_orders,
            user_orders
        ))
    }

    pub fn build_dummy_for_user_gas(
        user_order: &OrderWithStorageData<GroupedVanillaOrder>
    ) -> eyre::Result<Self> {
        // in order to properly build this. we will create a fake order with the
        // amount's flipped going the other way so we have a direct match and
        // don't have to worry about balance deltas

        let top_of_block_orders = Vec::new();
        let pool_updates = Vec::new();
        let mut pairs = Vec::new();
        let mut user_orders = Vec::new();
        let mut asset_builder = AssetBuilder::new();

        {
            // Get the information for the pool or skip this solution if we can't find a
            // pool for it
            let (t0, t1) = {
                let token_in = user_order.token_in();
                let token_out = user_order.token_out();
                if token_in < token_out {
                    (token_in, token_out)
                } else {
                    (token_out, token_in)
                }
            };
            // Make sure the involved assets are in our assets array and we have the
            // appropriate asset index for them
            let t0_idx = asset_builder.add_or_get_asset(t0) as u16;
            let t1_idx = asset_builder.add_or_get_asset(t1) as u16;

            // hacky but works
            if pairs.is_empty() {
                let pair = Pair {
                    index0:       t0_idx,
                    index1:       t1_idx,
                    store_index:  0,
                    price_1over0: user_order.limit_price()
                };
                pairs.push(pair);
            }

            let pair_idx = pairs.len() - 1;

            let outcome = OrderOutcome {
                id:      user_order.order_id,
                outcome: OrderFillState::CompleteFill
            };
            // Get our list of user orders, if we have any
            user_orders.push(UserOrder::from_internal_order_max_gas(
                user_order,
                &outcome,
                pair_idx as u16
            ));
        }

        Ok(Self::new(
            asset_builder.get_asset_array(),
            pairs,
            pool_updates,
            top_of_block_orders,
            user_orders
        ))
    }

    // builds a bundle where orders are set to max allocated gas to ensure a fully
    // passing env. with the gas details from the response, can properly
    // allocate order gas amounts.
    pub fn for_gas_finalization(
        limit: Vec<OrderWithStorageData<GroupedVanillaOrder>>,
        solutions: Vec<PoolSolution>,
        pools: &HashMap<PoolId, (Address, Address, PoolSnapshot, u16)>
    ) -> eyre::Result<Self> {
        let mut top_of_block_orders = Vec::new();
        let mut pool_updates = Vec::new();
        let mut pairs = Vec::new();
        let mut user_orders = Vec::new();
        let mut asset_builder = AssetBuilder::new();

        let orders_by_pool: HashMap<
            alloy_primitives::FixedBytes<32>,
            HashSet<OrderWithStorageData<GroupedVanillaOrder>>
        > = limit.iter().fold(HashMap::new(), |mut acc, x| {
            acc.entry(x.pool_id).or_default().insert(x.clone());
            acc
        });

        // Break out our input orders into lists of orders by pool

        // So we know that every solution has an associated pool, every pool has an
        // associated pair and every pair is a pair of addresses With this we
        // can create the data structs we need for the Angstrom payload
        // Get the addresses from all solutions and check
        // let new_solutions = solutions.iter().flat_map(|s| {
        //     let Some((t0, t1, snapshot, store_index)) = pools.get(&s.id) else {
        //         warn!(solution_id = ?s.id, pools = ?pools, "Skipped a solution as we
        // couldn't find a pool for it");         return None;
        //     };
        //     None
        // }).collect();
        // Sort the solutions themselves by the pair idx so the pairs are added in the
        // right order

        // Walk through our solutions to add them to the structure
        for solution in solutions.iter() {
            println!("Processing solution");
            // Get the information for the pool or skip this solution if we can't find a
            // pool for it
            let Some((t0, t1, snapshot, store_index)) = pools.get(&solution.id) else {
                // This should never happen but let's handle it as gracefully as possible -
                // right now will skip the pool, not produce an error
                warn!(
                    "Skipped a solution as we couldn't find a pool for it: {:?}, {:?}",
                    pools, solution.id
                );
                continue;
            };
            // Call our processing function with a fixed amount of shared gas
            Self::process_solution(
                &mut pairs,
                &mut asset_builder,
                &mut user_orders,
                &orders_by_pool,
                &mut top_of_block_orders,
                &mut pool_updates,
                solution,
                snapshot,
                *t0,
                *t1,
                *store_index,
                None
            )?;
        }
        Ok(Self::new(
            asset_builder.get_asset_array(),
            pairs,
            pool_updates,
            top_of_block_orders,
            user_orders
        ))
    }

    fn fetch_total_orders_and_gas_delegated_to_orders(
        orders_by_pool: &HashMap<
            FixedBytes<32>,
            HashSet<OrderWithStorageData<GroupedVanillaOrder>>
        >,
        solutions: &[PoolSolution]
    ) -> (u64, u64) {
        solutions
            .iter()
            .map(|s| (s, orders_by_pool.get(&s.id).cloned()))
            .filter_map(|(solution, order_list)| {
                let mut order_list = order_list?.into_iter().collect::<Vec<_>>();
                // Sort the user order list so we can properly associate it with our
                // OrderOutcomes.  First bids by price then asks by price.
                order_list.sort_by(|a, b| match (a.is_bid, b.is_bid) {
                    (true, true) => b.priority_data.cmp(&a.priority_data),
                    (false, false) => a.priority_data.cmp(&b.priority_data),
                    (..) => b.is_bid.cmp(&a.is_bid)
                });
                let mut cnt = 0;
                let mut total_gas = 0;
                for (_, order) in solution
                    .limit
                    .iter()
                    .zip(order_list.iter())
                    .filter(|(outcome, _)| outcome.is_filled())
                {
                    cnt += 1;
                    total_gas += order.priority_data.gas_units;
                }

                solution.searcher.as_ref().inspect(|searcher| {
                    cnt += 1;
                    total_gas += searcher.priority_data.gas_units;
                });

                Some((cnt, total_gas))
            })
            .fold((0u64, 0u64), |(mut cnt, mut tg), x| {
                cnt += x.0;
                tg += x.1;
                (cnt, tg)
            })
    }

    pub fn process_solution(
        pairs: &mut Vec<Pair>,
        asset_builder: &mut AssetBuilder,
        user_orders: &mut Vec<UserOrder>,
        orders_by_pool: &HashMap<
            FixedBytes<32>,
            HashSet<OrderWithStorageData<GroupedVanillaOrder>>
        >,
        top_of_block_orders: &mut Vec<TopOfBlockOrder>,
        pool_updates: &mut Vec<PoolUpdate>,
        solution: &PoolSolution,
        snapshot: &PoolSnapshot,
        t0: Address,
        t1: Address,
        store_index: u16,
        shared_gas: Option<U256>
    ) -> eyre::Result<()> {
        // Dump the solution
        let json = serde_json::to_string(&(
            solution,
            orders_by_pool,
            snapshot,
            t0,
            t1,
            store_index,
            shared_gas
        ))
        .unwrap();
        let b64_output = base64::prelude::BASE64_STANDARD.encode(json.as_bytes());
        trace!(data = b64_output, "Raw solution data");

        debug!(t0 = ?t0, t1 = ?t1, pool_id = ?solution.id, "Starting processing of solution");

        // Make sure the involved assets are in our assets array and we have the
        // appropriate asset index for them
        let t0_idx = asset_builder.add_or_get_asset(t0) as u16;
        let t1_idx = asset_builder.add_or_get_asset(t1) as u16;

        // Build our Pair featuring our uniform clearing price
        // This price is in Ray format as requested.
        let ucp: U256 = *solution.ucp;
        let pair = Pair { index0: t0_idx, index1: t1_idx, store_index, price_1over0: ucp };
        pairs.push(pair);
        let pair_idx = pairs.len() - 1;

        // Pull out our net AMM order
        let net_amm_order = solution
            .amm_quantity
            .as_ref()
            .map(|amm_o| amm_o.to_order_tuple(t0_idx, t1_idx));
        // Pull out our TOB swap and TOB reward
        let (tob_swap, tob_rewards) = solution
            .searcher
            .as_ref()
            .map(|tob| {
                trace!(tob_order = ?tob, "Mapping TOB Swap");
                let outcome = ToBOutcome::from_tob_and_snapshot(tob, snapshot).ok();
                // Make sure the input for our swap is precisely what's used in the swap portion
                let input = if let Some(ref o) = outcome {
                    o.total_cost.clone().saturating_to()
                } else {
                    tob.quantity_in
                };
                let swap = if tob.is_bid {
                    (t1_idx, t0_idx, input, tob.quantity_out)
                } else {
                    (t0_idx, t1_idx, input, tob.quantity_out)
                };
                // We swallow an error here
                (Some(swap), outcome)
            })
            .unwrap_or_default();
        // Merge our net AMM order with the TOB swap
        trace!(tob_swap = ?tob_swap, net_amm_order = ?net_amm_order, "Merging Net AMM with TOB Swap");
        let merged_amm_swap = match (net_amm_order, tob_swap) {
            (Some(amm), Some(tob)) => {
                if amm.0 == tob.0 {
                    // If they're in the same direction we just sum them
                    Some((amm.0, amm.1, (amm.2 + tob.2), (amm.3 + tob.3)))
                } else {
                    // If they're in opposite directions then we see if we have to flip them
                    if tob.2 > amm.3 {
                        Some((tob.0, tob.1, tob.2 - amm.3, tob.3 - amm.2))
                    } else {
                        Some((amm.0, amm.1, amm.2 - tob.3, amm.3 - tob.2))
                    }
                }
            }
            (net_amm_order, tob_swap) => net_amm_order.or(tob_swap)
        };
        trace!(merged_swap = ?merged_amm_swap, "Merged AMM/TOB swap");
        // Unwrap our merged amm order or provide a zero default
        let (asset_in_index, asset_out_index, quantity_in, quantity_out) =
            merged_amm_swap.unwrap_or((t0_idx, t1_idx, 0_u128, 0_u128));
        // If we don't have a rewards update, we insert a default "empty" struct
        let tob_outcome = tob_rewards.unwrap_or_default();

        // Determine whether our net AMM order is zero_for_one
        let zero_for_one = asset_in_index == t0_idx;

        // Account for our net AMM Order
        asset_builder.uniswap_swap(
            AssetBuilderStage::Swap,
            asset_in_index as usize,
            asset_out_index as usize,
            quantity_in,
            quantity_out
        );
        // Account for our reward
        asset_builder.allocate(AssetBuilderStage::Reward, t0, tob_outcome.total_reward.to());
        let rewards_update = tob_outcome.to_rewards_update();
        // Push the pool update
        pool_updates.push(PoolUpdate {
            zero_for_one,
            pair_index: pair_idx as u16,
            swap_in_quantity: quantity_in,
            rewards_update
        });

        // Add the ToB order to our tob order list - This is currently converting
        // between two ToB order formats
        if let Some(tob) = solution.searcher.as_ref() {
            // Account for our ToB order
            let (asset_in, asset_out) = if tob.is_bid { (t1, t0) } else { (t0, t1) };

            asset_builder.external_swap(
                AssetBuilderStage::TopOfBlock,
                asset_in,
                asset_out,
                tob.quantity_in,
                tob.quantity_out
            );
            let contract_tob = if let Some(g) = shared_gas {
                TopOfBlockOrder::of(tob, g, pair_idx as u16)?
            } else {
                TopOfBlockOrder::of_max_gas(tob, pair_idx as u16)
            };
            top_of_block_orders.push(contract_tob);
        }

        // Get our list of user orders, if we have any
        let mut order_list: Vec<&OrderWithStorageData<GroupedVanillaOrder>> = orders_by_pool
            .get(&solution.id)
            .map(|order_set| order_set.iter().collect())
            .unwrap_or_default();
        // Sort the user order list so we can properly associate it with our
        // OrderOutcomes.  First bids by price then asks by price.
        order_list.sort_by(|a, b| match (a.is_bid, b.is_bid) {
            (true, true) => a.priority_data.cmp(&b.priority_data),
            (false, false) => a.priority_data.cmp(&b.priority_data),
            (..) => b.is_bid.cmp(&a.is_bid)
        });
        // Loop through our filled user orders, do accounting, and add them to our user
        // order list
        let ray_ucp = Ray::from(ucp);
        for (outcome, order) in solution
            .limit
            .iter()
            .zip(order_list.iter())
            .filter(|(outcome, _)| outcome.is_filled())
        {
            // Calculate our final amounts based on whether the order is in T0 or T1 context
            let inverse_order = order.is_bid() == order.exact_in();
            assert_eq!(outcome.id.hash, order.order_id.hash, "Order and outcome mismatched");
            let (t0_moving, t1_moving) = if inverse_order {
                let t1_moving = outcome.fill_amount(order.max_q());
                let t0_moving = ray_ucp.inverse_quantity(t1_moving, !order.is_bid());
                (U256::from(t0_moving), U256::from(t1_moving))
            } else {
                let t0_moving = U256::from(outcome.fill_amount(order.max_q()));
                let t1_moving = Ray::from(ucp).mul_quantity(t0_moving);
                (t0_moving, t1_moving)
            };

            let (quantity_in, quantity_out) =
                if order.is_bid { (t1_moving, t0_moving) } else { (t0_moving, t1_moving) };

            trace!(quantity_in = ?quantity_in, quantity_out = ?quantity_out, is_bid = order.is_bid, exact_in = order.exact_in(), "Processing user order");
            // Account for our user order
            let (asset_in, asset_out) = if order.is_bid { (t1, t0) } else { (t0, t1) };
            asset_builder.external_swap(
                AssetBuilderStage::UserOrder,
                asset_in,
                asset_out,
                quantity_in.to(),
                quantity_out.to()
            );
            let user_order = if let Some(g) = shared_gas {
                UserOrder::from_internal_order(order, outcome, g, pair_idx as u16)?
            } else {
                UserOrder::from_internal_order_max_gas(order, outcome, pair_idx as u16)
            };
            user_orders.push(user_order);
        }
        Ok(())
    }

    pub fn from_proposal(
        proposal: &Proposal,
        gas_details: BundleGasDetails,
        pools: &HashMap<PoolId, (Address, Address, PoolSnapshot, u16)>
    ) -> eyre::Result<Self> {
        trace!("Starting from_proposal");
        let mut top_of_block_orders = Vec::new();
        let mut pool_updates = Vec::new();
        let mut pairs = Vec::new();
        let mut user_orders = Vec::new();
        let mut asset_builder = AssetBuilder::new();

        // Break out our input orders into lists of orders by pool
        let preproposals = proposal.flattened_pre_proposals();
        let orders_by_pool = PreProposal::orders_by_pool_id(&preproposals);

        // fetch the accumulated amount of gas delegated to the users
        let (total_swaps, total_gas) = Self::fetch_total_orders_and_gas_delegated_to_orders(
            &orders_by_pool,
            &proposal.solutions
        );

        // this should never underflow. if it does. means that there is underlying
        // problem with the gas delegation module
        assert!(
            gas_details.total_gas_cost_wei > total_gas,
            "Total gas cost '{}' greater than total gas '{}'",
            gas_details.total_gas_cost_wei,
            total_gas
        );
        if total_swaps == 0 {
            return Err(eyre::eyre!("have a total swaps count of 0"));
        }
        let shared_gas_in_wei = (gas_details.total_gas_cost_wei - total_gas) / total_swaps;

        // fetch gas used
        // Walk through our solutions to add them to the structure
        for solution in proposal.solutions.iter() {
            // Get the information for the pool or skip this solution if we can't find a
            // pool for it
            let Some((t0, t1, snapshot, store_index)) = pools.get(&solution.id) else {
                // This should never happen but let's handle it as gracefully as possible -
                // right now will skip the pool, not produce an error
                warn!(
                    "Skipped a solution as we couldn't find a pool for it: {:?}, {:?}",
                    pools, solution.id
                );
                continue;
            };

            // Get our shared gas information
            let conversion_rate_to_token0 =
                gas_details.token_price_per_wei.get(&(*t0, *t1)).expect(
                    "don't have price for a critical pair. should be unreachable since no orders \
                     would get validated. this would always be skipped"
                );

            // calculate the shared amount of gas in token 0 to share over this pool
            let shared_gas = Some(
                (*conversion_rate_to_token0 * U256::from(shared_gas_in_wei)).scale_out_of_ray()
            );

            // Call our processing function with a fixed amount of shared gas
            Self::process_solution(
                &mut pairs,
                &mut asset_builder,
                &mut user_orders,
                &orders_by_pool,
                &mut top_of_block_orders,
                &mut pool_updates,
                solution,
                snapshot,
                *t0,
                *t1,
                *store_index,
                shared_gas
            )?;
        }
        Ok(Self::new(
            asset_builder.get_asset_array(),
            pairs,
            pool_updates,
            top_of_block_orders,
            user_orders
        ))
    }
}

#[derive(Debug, Clone, Default)]
pub struct BundleGasDetails {
    /// a map (sorted tokens) of how much of token0 in gas is needed per unit of
    /// gas
    token_price_per_wei: HashMap<(Address, Address), Ray>,
    /// total gas to execute the bundle on angstrom
    total_gas_cost_wei:  u64
}

impl BundleGasDetails {
    pub fn new(
        token_price_per_wei: HashMap<(Address, Address), Ray>,
        total_gas_cost_wei: u64
    ) -> Self {
        Self { token_price_per_wei, total_gas_cost_wei }
    }
}

impl AngstromBundle {
    pub fn new(
        assets: Vec<Asset>,
        pairs: Vec<Pair>,
        pool_updates: Vec<PoolUpdate>,
        top_of_block_orders: Vec<TopOfBlockOrder>,
        user_orders: Vec<UserOrder>
    ) -> Self {
        Self { assets, pairs, pool_updates, top_of_block_orders, user_orders }
    }
}

#[derive(Debug, Hash, Eq, PartialEq, Copy, Clone)]
pub struct AngstromPoolPartialKey([u8; 27]);

impl Deref for AngstromPoolPartialKey {
    type Target = [u8; 27];

    fn deref(&self) -> &Self::Target {
        &self.0
    }
}

#[derive(Debug, Copy, Clone)]
pub struct AngPoolConfigEntry {
    pub pool_partial_key: AngstromPoolPartialKey,
    pub tick_spacing:     u16,
    pub fee_in_e6:        u32,
    pub store_index:      usize
}

#[derive(Debug, Default, Clone)]
pub struct AngstromPoolConfigStore {
    entries: DashMap<AngstromPoolPartialKey, AngPoolConfigEntry>
}

impl AngstromPoolConfigStore {
    pub async fn load_from_chain<T, N, P>(
        angstrom_contract: Address,
        block_id: BlockId,
        provider: &P
    ) -> Result<AngstromPoolConfigStore, String>
    where
        T: Transport + Clone,
        N: Network,
        P: Provider<T, N>
    {
        // offset of 6 bytes
        let value = provider
            .get_storage_at(angstrom_contract, U256::from(CONFIG_STORE_SLOT))
            .await
            .map_err(|e| format!("Error getting storage: {}", e))?;

        let value_bytes: [u8; 32] = value.to_be_bytes();
        tracing::debug!("storage slot of poolkey storage {:?}", value_bytes);
        let config_store_address =
            Address::from(<[u8; 20]>::try_from(&value_bytes[4..24]).unwrap());

        let code = provider
            .get_code_at(config_store_address)
            .block_id(block_id)
            .await
            .map_err(|e| format!("Error getting code: {}", e))?;

        tracing::debug!("bytecode: {:x}", code);

        AngstromPoolConfigStore::try_from(code.as_ref())
            .map_err(|e| format!("Failed to deserialize code into AngstromPoolConfigStore: {}", e))
    }

    pub fn length(&self) -> usize {
        self.entries.len()
    }

    pub fn remove_pair(&self, asset0: Address, asset1: Address) {
        let key = Self::derive_store_key(asset0, asset1);

        self.entries.remove(&key);
    }

    pub fn new_pool(&self, asset0: Address, asset1: Address, pool: AngPoolConfigEntry) {
        let key = Self::derive_store_key(asset0, asset1);

        self.entries.insert(key, pool);
    }

    pub fn derive_store_key(asset0: Address, asset1: Address) -> AngstromPoolPartialKey {
        let hash = keccak256((asset0, asset1).abi_encode());
        let mut store_key = [0u8; 27];
        store_key.copy_from_slice(&hash[5..32]);
        AngstromPoolPartialKey(store_key)
    }

    pub fn get_entry(&self, asset0: Address, asset1: Address) -> Option<AngPoolConfigEntry> {
        let store_key = Self::derive_store_key(asset0, asset1);
        self.entries.get(&store_key).map(|i| *i)
    }

    pub fn all_entries(&self) -> &DashMap<AngstromPoolPartialKey, AngPoolConfigEntry> {
        &self.entries
    }
}

impl TryFrom<&[u8]> for AngstromPoolConfigStore {
    type Error = String;

    fn try_from(value: &[u8]) -> Result<Self, Self::Error> {
        if value.first() != Some(&0) {
            return Err("Invalid encoded entries: must start with a safety byte of 0".to_string())
        }
        let adjusted_entries = &value[1..];
        if adjusted_entries.len() % POOL_CONFIG_STORE_ENTRY_SIZE != 0 {
            return Err(
                "Invalid encoded entries: incorrect length after removing safety byte".to_string()
            )
        }
        let entries = adjusted_entries
            .chunks(POOL_CONFIG_STORE_ENTRY_SIZE)
            .enumerate()
            .map(|(index, chunk)| {
                let pool_partial_key =
                    AngstromPoolPartialKey(<[u8; 27]>::try_from(&chunk[0..27]).unwrap());
                let tick_spacing = u16::from_be_bytes([chunk[27], chunk[28]]);
                let fee_in_e6 = u32::from_be_bytes([0, chunk[29], chunk[30], chunk[31]]);
                (
                    pool_partial_key,
                    AngPoolConfigEntry {
                        pool_partial_key,
                        tick_spacing,
                        fee_in_e6,
                        store_index: index
                    }
                )
            })
            .collect();

        Ok(AngstromPoolConfigStore { entries })
    }
}

#[derive(Default, Clone)]
pub struct UniswapAngstromRegistry {
    uniswap_pools:         UniswapPoolRegistry,
    angstrom_config_store: Arc<AngstromPoolConfigStore>
}

impl UniswapAngstromRegistry {
    pub fn new(
        uniswap_pools: UniswapPoolRegistry,
        angstrom_config_store: Arc<AngstromPoolConfigStore>
    ) -> Self {
        UniswapAngstromRegistry { uniswap_pools, angstrom_config_store }
    }

    pub fn get_uni_pool(&self, pool_id: &PoolId) -> Option<PoolKey> {
        self.uniswap_pools.get(pool_id).cloned()
    }

    pub fn get_ang_entry(&self, pool_id: &PoolId) -> Option<AngPoolConfigEntry> {
        let uni_entry = self.get_uni_pool(pool_id)?;
        self.angstrom_config_store
            .get_entry(uni_entry.currency0, uni_entry.currency1)
    }
}

#[cfg(test)]
mod test {
    use super::AngstromBundle;

    #[test]
    fn can_be_constructed() {
        let _result = AngstromBundle::new(vec![], vec![], vec![], vec![], vec![]);
    }

    #[test]
    fn decode_tob_angstrom_bundle() {
        let bundle: [u8; 376] = [
            0, 0, 136, 122, 185, 133, 215, 244, 70, 250, 54, 98, 245, 212, 171, 94, 242, 10, 107,
            160, 94, 237, 29, 0, 0, 0, 0, 0, 0, 0, 0, 0, 0, 0, 0, 0, 0, 0, 0, 0, 0, 0, 0, 0, 0, 0,
            0, 0, 0, 0, 0, 0, 0, 0, 0, 0, 0, 0, 0, 0, 0, 0, 0, 0, 0, 0, 0, 0, 0, 0, 0, 192, 42,
            170, 57, 178, 35, 254, 141, 10, 14, 92, 79, 39, 234, 217, 8, 60, 117, 108, 194, 0, 0,
            0, 0, 0, 0, 0, 0, 0, 0, 0, 237, 67, 85, 63, 95, 0, 0, 0, 0, 0, 0, 0, 0, 0, 0, 0, 0, 0,
            0, 0, 0, 0, 0, 0, 0, 0, 0, 0, 0, 0, 0, 0, 237, 67, 85, 63, 95, 0, 0, 38, 0, 0, 0, 1, 0,
            0, 0, 0, 0, 0, 0, 0, 0, 0, 0, 0, 0, 0, 0, 0, 0, 0, 0, 0, 0, 0, 0, 0, 0, 0, 0, 0, 0, 0,
            0, 0, 0, 1, 0, 0, 35, 2, 0, 0, 0, 0, 0, 0, 0, 0, 0, 0, 0, 0, 0, 237, 67, 85, 63, 95, 0,
            0, 0, 0, 0, 0, 0, 0, 0, 0, 0, 0, 0, 0, 0, 0, 0, 0, 152, 14, 0, 0, 0, 0, 0, 0, 0, 0, 0,
            0, 0, 0, 3, 183, 17, 221, 0, 0, 0, 0, 0, 0, 0, 0, 0, 0, 0, 237, 67, 85, 63, 95, 0, 0,
            0, 0, 0, 0, 0, 0, 0, 0, 0, 0, 0, 0, 0, 0, 0, 0, 0, 0, 0, 0, 0, 0, 0, 0, 0, 0, 0, 0, 0,
            0, 0, 0, 12, 193, 120, 139, 238, 5, 82, 51, 29, 109, 124, 113, 245, 142, 31, 6, 216,
            47, 227, 99, 27, 110, 150, 112, 234, 129, 56, 107, 225, 163, 117, 76, 121, 246, 253,
            249, 39, 68, 131, 150, 103, 127, 217, 176, 52, 185, 222, 70, 255, 251, 186, 8, 243,
            112, 12, 12, 247, 87, 89, 190, 161, 56, 9, 90, 204, 75, 252, 28, 228, 93, 15, 115, 133,
            106, 184, 0, 241, 21, 160, 212, 52, 123, 21, 16, 129, 0, 0, 0
        ];
        let slice = &mut bundle.as_slice();

        let mut bundle: AngstromBundle = pade::PadeDecode::pade_decode(slice, None).unwrap();
        println!("{bundle:?}");
        let tob = bundle.top_of_block_orders.remove(0);
        println!("{tob:?}");
    }

    #[test]
    fn decode_user_angstrom_bundle() {
        let bundle: [u8; 373] = [
            0, 0, 136, 57, 251, 60, 242, 199, 91, 76, 34, 70, 86, 22, 254, 22, 128, 255, 34, 164,
            166, 244, 51, 0, 0, 0, 0, 0, 0, 0, 0, 0, 0, 0, 0, 3, 204, 100, 109, 0, 0, 0, 0, 0, 0,
            0, 0, 0, 0, 0, 0, 0, 0, 0, 0, 0, 0, 0, 0, 0, 0, 0, 0, 0, 0, 0, 0, 3, 204, 100, 109,
            192, 42, 170, 57, 178, 35, 254, 141, 10, 14, 92, 79, 39, 234, 217, 8, 60, 117, 108,
            194, 0, 0, 0, 0, 0, 0, 0, 0, 0, 0, 1, 64, 15, 29, 48, 25, 0, 0, 0, 0, 0, 0, 0, 0, 0, 0,
            0, 0, 0, 0, 0, 0, 0, 0, 0, 0, 0, 0, 0, 0, 0, 0, 1, 64, 15, 29, 48, 25, 0, 0, 38, 0, 0,
            0, 1, 0, 0, 0, 0, 0, 0, 0, 0, 0, 0, 0, 0, 0, 0, 0, 0, 0, 0, 0, 0, 1, 16, 67, 96, 206,
            21, 193, 48, 0, 0, 0, 0, 0, 0, 0, 0, 0, 0, 0, 0, 0, 0, 184, 168, 0, 0, 0, 0, 0, 0, 0,
            0, 0, 0, 0, 0, 0, 0, 0, 0, 0, 0, 0, 0, 0, 0, 0, 0, 1, 16, 67, 96, 206, 21, 193, 48, 0,
            0, 0, 0, 0, 0, 0, 0, 0, 0, 0, 0, 0, 0, 0, 0, 0, 0, 0, 0, 0, 0, 0, 0, 0, 0, 0, 0, 0, 0,
            0, 0, 0, 0, 3, 204, 100, 109, 0, 0, 0, 0, 0, 0, 0, 0, 0, 0, 0, 0, 3, 204, 100, 109, 0,
            0, 0, 0, 0, 0, 0, 0, 0, 0, 0, 0, 3, 204, 100, 109, 0, 0, 0, 0, 0, 0, 0, 0, 0, 0, 0, 0,
            3, 204, 100, 109, 27, 173, 77, 129, 8, 3, 181, 255, 66, 55, 66, 206, 216, 73, 59, 189,
            66, 160, 50, 207, 190, 202, 63, 115, 71, 92, 14, 98, 123, 109, 168, 226, 241, 91, 144,
            45, 255, 160, 52, 65, 145, 173, 31, 90, 90, 206, 232, 240, 156, 123, 216, 158, 62, 155,
            36, 55, 255, 111, 67, 204, 109, 84, 52, 115, 11
        ];
        let slice = &mut bundle.as_slice();

        let mut bundle: AngstromBundle = pade::PadeDecode::pade_decode(slice, None).unwrap();
        println!("{bundle:?}");
        let user = bundle.user_orders.remove(0);
        println!("{user:?}");
    }
}<|MERGE_RESOLUTION|>--- conflicted
+++ resolved
@@ -60,11 +60,8 @@
 
     #[cfg(feature = "testnet")]
     pub fn fetch_needed_overrides(&self, block_number: u64) -> TestnetStateOverrides {
-<<<<<<< HEAD
-=======
         use crate::primitive::TESTNET_ANGSTROM_ADDRESS;
 
->>>>>>> c76000d8
         let mut approvals: HashMap<Address, HashMap<Address, u128>> = HashMap::new();
         let mut balances: HashMap<Address, HashMap<Address, u128>> = HashMap::new();
 
