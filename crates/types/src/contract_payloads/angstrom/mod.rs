--- conflicted
+++ resolved
@@ -21,8 +21,7 @@
 use super::{
     Asset, CONFIG_STORE_SLOT, POOL_CONFIG_STORE_ENTRY_SIZE, Pair,
     asset::builder::{AssetBuilder, AssetBuilderStage},
-    rewards::PoolUpdate,
-    tob::ToBOutcome
+    rewards::PoolUpdate
 };
 #[cfg(all(feature = "testnet", not(feature = "testnet-sepolia")))]
 use crate::testnet::TestnetStateOverrides;
@@ -534,41 +533,6 @@
                     (t1_idx, t0_idx, v.d_t1, v.d_t0)
                 };
 
-<<<<<<< HEAD
-        // Account for our net AMM Order
-        asset_builder.uniswap_swap(
-            AssetBuilderStage::Swap,
-            asset_in_index as usize,
-            asset_out_index as usize,
-            quantity_in,
-            quantity_out
-        );
-        // Account for our reward
-        asset_builder.allocate(AssetBuilderStage::Reward, t0, tob_outcome.total_reward);
-        let rewards_update = tob_outcome.rewards_update_range(
-            tob_outcome.start_tick,
-            tob_outcome.end_tick,
-            snapshot
-        )?;
-        tracing::info!(?tob_outcome.tribute);
-        // Account for our tribute
-        asset_builder.tribute(AssetBuilderStage::Reward, t0, tob_outcome.tribute);
-        // Let's do this stupidly for now and work on improving later
-        // Push our null swap with reward
-        pool_updates.push(PoolUpdate {
-            zero_for_one: false,
-            pair_index: pair_idx as u16,
-            swap_in_quantity: 0,
-            rewards_update
-        });
-        // Push the actual swap with no reward
-        pool_updates.push(PoolUpdate {
-            zero_for_one,
-            pair_index: pair_idx as u16,
-            swap_in_quantity: quantity_in,
-            rewards_update: RewardsUpdate::empty()
-        });
-=======
             trace!(
                 asset_in_index,
                 asset_out_index, quantity_in, quantity_out, "Merged swap evaluated"
@@ -586,7 +550,6 @@
             trace!("No net AMM Swap to be evaluated");
             None
         };
->>>>>>> 986bd01a
 
         // Add the ToB order to our tob order list - This is currently converting
         // between two ToB order formats
@@ -704,7 +667,7 @@
             asset_builder.tribute(AssetBuilderStage::Reward, t0, tribute);
 
             // Build the RewardsUpdate
-            let rewards_update = RewardsUpdate::from_vec(&v, total_reward);
+            let rewards_update = RewardsUpdate::from_vec(&v, total_reward)?;
 
             // Push our null swap with reward
             pool_updates.push(PoolUpdate {
