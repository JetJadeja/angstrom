--- conflicted
+++ resolved
@@ -59,20 +59,9 @@
             let leftover = tob.quantity_in - pricevec.d_t0;
             (pricevec, leftover)
         };
-<<<<<<< HEAD
-        let pricevec = (snapshot.current_price() - output)?;
-        let total_cost: u128 = pricevec.input();
-        if total_cost > tob.quantity_in {
-            return Err(eyre!("Not enough input to cover the transaction"));
-        }
-        let leftover = tob.quantity_in - total_cost;
-        tracing::info!(?leftover);
-
-=======
         tracing::trace!(tob.quantity_out, tob.quantity_in, "Building pricevec for quantity");
         println!("Number of swaps in pricevec: {}", pricevec.steps.as_ref().unwrap().len());
         tracing::trace!(start_price = ?pricevec.start_bound.price, end_price = ?pricevec.end_bound.price, pricevec.d_t0, pricevec.d_t1, "Pricevec inspect");
->>>>>>> 6eec68aa
         let donation = pricevec.donation(leftover);
         let end_tick = pricevec.end_bound.tick;
 
