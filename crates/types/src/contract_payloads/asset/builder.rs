--- conflicted
+++ resolved
@@ -101,13 +101,9 @@
             .swaps
             .and_then(&self.rewards)
             .and_then(&self.top_of_block)
-<<<<<<< HEAD
-            .and_then(&self.user_orders);
-=======
             .and_then(&self.user_orders)
             .and_then(&self.rewards)
             .collect_extra();
->>>>>>> 01bd72cd
         self.assets
             .get_asset_array()
             .into_iter()
