use std::{hash::Hash, ops::Deref};

<<<<<<< HEAD
use alloy_primitives::{Address, Bytes, FixedBytes, TxHash, U256};
use alloy_sol_types::SolStruct;
=======
use alloy_primitives::{Address, FixedBytes, TxHash, U256};
>>>>>>> d55680e7
use reth_primitives::B256;
use serde::{Deserialize, Serialize};

use super::{RawPoolOrder, RespendAvoidanceMethod};
use crate::{
    matching::Ray,
    orders::{OrderId, OrderPriorityData},
    primitive::{PoolId, Signature, ANGSTROM_DOMAIN},
    sol_bindings::rpc_orders::{
        ExactFlashOrder, ExactStandingOrder, OmitOrderMeta, PartialFlashOrder,
        PartialStandingOrder, TopOfBlockOrder
    }
};

#[derive(Debug, Clone, PartialEq, Eq, Serialize, Deserialize, Hash)]
pub enum AllOrders {
    Standing(StandingVariants),
    Flash(FlashVariants),
    TOB(crate::sol_bindings::rpc_orders::TopOfBlockOrder)
}

#[derive(Debug, Clone, PartialEq, Eq, Serialize, Deserialize, Hash)]
pub enum StandingVariants {
    Partial(PartialStandingOrder),
    Exact(ExactStandingOrder)
}

#[derive(Debug, Clone, PartialEq, Eq, Serialize, Deserialize, Hash)]
pub enum FlashVariants {
    Partial(PartialFlashOrder),
    Exact(ExactFlashOrder)
}

impl From<TopOfBlockOrder> for AllOrders {
    fn from(value: TopOfBlockOrder) -> Self {
        Self::TOB(value)
    }
}
impl From<GroupedComposableOrder> for AllOrders {
    fn from(value: GroupedComposableOrder) -> Self {
        match value {
            GroupedComposableOrder::Partial(p) => AllOrders::Standing(p),
            GroupedComposableOrder::KillOrFill(kof) => AllOrders::Flash(kof)
        }
    }
}

impl From<GroupedVanillaOrder> for AllOrders {
    fn from(value: GroupedVanillaOrder) -> Self {
        match value {
            GroupedVanillaOrder::Partial(p) => AllOrders::Standing(p),
            GroupedVanillaOrder::KillOrFill(kof) => AllOrders::Flash(kof)
        }
    }
}

impl From<GroupedUserOrder> for AllOrders {
    fn from(value: GroupedUserOrder) -> Self {
        match value {
            GroupedUserOrder::Vanilla(v) => match v {
                GroupedVanillaOrder::Partial(p) => AllOrders::Standing(p),
                GroupedVanillaOrder::KillOrFill(kof) => AllOrders::Flash(kof)
            },
            GroupedUserOrder::Composable(v) => match v {
                GroupedComposableOrder::Partial(p) => AllOrders::Standing(p),
                GroupedComposableOrder::KillOrFill(kof) => AllOrders::Flash(kof)
            }
        }
    }
}

impl AllOrders {
    pub fn order_hash(&self) -> FixedBytes<32> {
        match self {
            Self::Standing(p) => match p {
                StandingVariants::Exact(e) => e.eip712_hash_struct(),
                StandingVariants::Partial(e) => e.eip712_hash_struct()
            },
            Self::Flash(f) => match f {
                FlashVariants::Exact(e) => e.eip712_hash_struct(),
                FlashVariants::Partial(e) => e.eip712_hash_struct()
            },
            Self::TOB(t) => t.eip712_hash_struct()
        }
    }
}

#[derive(Debug, Clone, PartialEq, Eq, Serialize, Deserialize)]
pub struct OrderWithStorageData<Order> {
    /// raw order
    pub order:              Order,
    /// the raw data needed for indexing the data
    pub priority_data:      OrderPriorityData,
    /// orders that this order invalidates. this occurs due to live nonce
    /// ordering
    pub invalidates:        Vec<B256>,
    /// the pool this order belongs to
    pub pool_id:            PoolId,
    /// wether the order is waiting for approvals / proper balances
    pub is_currently_valid: bool,
    /// what side of the book does this order lay on
    pub is_bid:             bool,
    /// is valid order
    pub is_valid:           bool,
    /// the block the order was validated for
    pub valid_block:        u64,
    /// holds expiry data
    pub order_id:           OrderId,
    /// encoding data of asset in
    pub asset_in:           u16,
    /// encoding data of asset out
    pub asset_out:          u16
}

impl<Order> Hash for OrderWithStorageData<Order> {
    fn hash<H: std::hash::Hasher>(&self, state: &mut H) {
        self.order_id.hash(state)
    }
}

impl OrderWithStorageData<AllOrders> {
    pub fn from(&self) -> Address {
        match &self.order {
            AllOrders::Flash(kof) => match kof {
                FlashVariants::Exact(e) => e.meta.from,
                FlashVariants::Partial(p) => p.meta.from
            },
            AllOrders::Standing(p) => match p {
                StandingVariants::Partial(p) => p.meta.from,
                StandingVariants::Exact(p) => p.meta.from
            },
            AllOrders::TOB(tob) => tob.meta.from
        }
    }
}

impl<Order> Deref for OrderWithStorageData<Order> {
    type Target = Order;

    fn deref(&self) -> &Self::Target {
        &self.order
    }
}

impl<Order> OrderWithStorageData<Order> {
    pub fn size(&self) -> usize {
        std::mem::size_of::<Order>()
    }

    pub fn try_map_inner<NewOrder>(
        self,
        mut f: impl FnMut(Order) -> eyre::Result<NewOrder>
    ) -> eyre::Result<OrderWithStorageData<NewOrder>> {
        let new_order = f(self.order)?;

        Ok(OrderWithStorageData {
            order:              new_order,
            invalidates:        self.invalidates,
            pool_id:            self.pool_id,
            valid_block:        self.valid_block,
            is_bid:             self.is_bid,
            priority_data:      self.priority_data,
            is_currently_valid: self.is_currently_valid,
            is_valid:           self.is_valid,
            order_id:           self.order_id,
            asset_in:           self.asset_in,
            asset_out:          self.asset_out
        })
    }
}

#[derive(Debug)]
pub enum GroupedUserOrder {
    Vanilla(GroupedVanillaOrder),
    Composable(GroupedComposableOrder)
}

impl GroupedUserOrder {
    pub fn is_vanilla(&self) -> bool {
        matches!(self, Self::Vanilla(_))
    }

    pub fn is_composable(&self) -> bool {
        matches!(self, Self::Composable(_))
    }

    pub fn order_hash(&self) -> B256 {
        match self {
            GroupedUserOrder::Vanilla(v) => v.hash(),
            GroupedUserOrder::Composable(c) => c.hash()
        }
    }
}

impl RawPoolOrder for StandingVariants {
    fn token_out(&self) -> Address {
        match self {
            StandingVariants::Exact(e) => e.token_out(),
            StandingVariants::Partial(p) => p.token_out()
        }
    }

    fn token_in(&self) -> Address {
        match self {
            StandingVariants::Exact(e) => e.token_in(),
            StandingVariants::Partial(p) => p.token_in()
        }
    }

    fn order_hash(&self) -> TxHash {
        match self {
            StandingVariants::Exact(e) => e.order_hash(),
            StandingVariants::Partial(p) => p.order_hash()
        }
    }

    fn from(&self) -> Address {
        match self {
            StandingVariants::Exact(e) => e.meta.from,
            StandingVariants::Partial(p) => p.meta.from
        }
    }

    fn respend_avoidance_strategy(&self) -> RespendAvoidanceMethod {
        match self {
            StandingVariants::Exact(e) => e.respend_avoidance_strategy(),
            StandingVariants::Partial(p) => p.respend_avoidance_strategy()
        }
    }

    fn deadline(&self) -> Option<U256> {
        match self {
            StandingVariants::Exact(e) => e.deadline(),
            StandingVariants::Partial(p) => p.deadline()
        }
    }

    fn amount_in(&self) -> u128 {
        match self {
            StandingVariants::Exact(e) => e.amount_in(),
            StandingVariants::Partial(p) => p.amount_in()
        }
    }

    fn limit_price(&self) -> U256 {
        match self {
            StandingVariants::Exact(e) => e.limit_price(),
            StandingVariants::Partial(p) => p.limit_price()
        }
    }

    fn amount_out_min(&self) -> u128 {
        match self {
            StandingVariants::Exact(e) => e.amount_out_min(),
            StandingVariants::Partial(p) => p.amount_out_min()
        }
    }

    fn flash_block(&self) -> Option<u64> {
        None
    }

    fn is_valid_signature(&self) -> bool {
        match self {
            StandingVariants::Exact(e) => e.is_valid_signature(),
            StandingVariants::Partial(p) => p.is_valid_signature()
        }
    }
}

impl RawPoolOrder for FlashVariants {
    fn is_valid_signature(&self) -> bool {
        match self {
            FlashVariants::Exact(e) => e.is_valid_signature(),
            FlashVariants::Partial(p) => p.is_valid_signature()
        }
    }

    fn order_hash(&self) -> TxHash {
        match self {
            FlashVariants::Exact(e) => e.order_hash(),
            FlashVariants::Partial(p) => p.order_hash()
        }
    }

    fn from(&self) -> Address {
        match self {
            FlashVariants::Exact(e) => e.meta.from,
            FlashVariants::Partial(p) => p.meta.from
        }
    }

    fn respend_avoidance_strategy(&self) -> RespendAvoidanceMethod {
        match self {
            FlashVariants::Exact(e) => e.respend_avoidance_strategy(),
            FlashVariants::Partial(p) => p.respend_avoidance_strategy()
        }
    }

    fn deadline(&self) -> Option<U256> {
        match self {
            FlashVariants::Exact(e) => e.deadline(),
            FlashVariants::Partial(p) => p.deadline()
        }
    }

    fn amount_in(&self) -> u128 {
        match self {
            FlashVariants::Exact(e) => e.amount_in(),
            FlashVariants::Partial(p) => p.amount_in()
        }
    }

    fn limit_price(&self) -> U256 {
        match self {
            FlashVariants::Exact(e) => e.limit_price(),
            FlashVariants::Partial(p) => p.limit_price()
        }
    }

    fn amount_out_min(&self) -> u128 {
        match self {
            FlashVariants::Exact(e) => e.amount_out_min(),
            FlashVariants::Partial(p) => p.amount_out_min()
        }
    }

    fn token_out(&self) -> Address {
        match self {
            FlashVariants::Exact(e) => e.token_out(),
            FlashVariants::Partial(p) => p.token_out()
        }
    }

    fn token_in(&self) -> Address {
        match self {
            FlashVariants::Exact(e) => e.token_in(),
            FlashVariants::Partial(p) => p.token_in()
        }
    }

    fn flash_block(&self) -> Option<u64> {
        match self {
            FlashVariants::Exact(e) => e.flash_block(),
            FlashVariants::Partial(p) => p.flash_block()
        }
    }
}

#[derive(Debug, Clone, PartialEq, Eq, Serialize, Deserialize)]
pub enum GroupedVanillaOrder {
    Partial(StandingVariants),
    KillOrFill(FlashVariants)
}

impl GroupedVanillaOrder {
    pub fn hash(&self) -> FixedBytes<32> {
        match self {
            GroupedVanillaOrder::Partial(p) => p.order_hash(),
            GroupedVanillaOrder::KillOrFill(p) => p.order_hash()
        }
    }

    pub fn float_price(&self) -> f64 {
        match self {
            Self::Partial(o) => Ray::from(o.limit_price()).as_f64(),
            Self::KillOrFill(o) => Ray::from(o.limit_price()).as_f64()
        }
    }

    pub fn price(&self) -> Ray {
        match self {
            Self::Partial(o) => o.limit_price().into(),
            Self::KillOrFill(o) => o.limit_price().into()
        }
    }

    pub fn quantity(&self) -> U256 {
        match self {
            Self::Partial(o) => U256::from(o.amount_out_min()),
            Self::KillOrFill(o) => U256::from(o.amount_out_min())
        }
    }

    pub fn fill(&self, filled_quantity: U256) -> Self {
        match self {
            Self::Partial(p) => match p {
                StandingVariants::Partial(part) => {
                    Self::Partial(StandingVariants::Partial(PartialStandingOrder {
                        amountFilled: filled_quantity.to(),
                        ..part.clone()
                    }))
                }
                v => Self::Partial(v.clone())
            },
            Self::KillOrFill(kof) => match kof {
                FlashVariants::Partial(part) => {
                    Self::KillOrFill(FlashVariants::Partial(PartialFlashOrder {
                        amountFilled: filled_quantity.to(),
                        ..part.clone()
                    }))
                }
                e => Self::KillOrFill(e.clone())
            }
        }
    }

    pub fn signature(&self) -> Bytes {
        match self {
            Self::Partial(o) => o.signature.clone(),
            Self::KillOrFill(o) => o.signature.clone()
        }
    }
}

#[derive(Debug, Clone, Serialize, Deserialize)]
pub enum GroupedComposableOrder {
    Partial(StandingVariants),
    KillOrFill(FlashVariants)
}

impl GroupedComposableOrder {
    pub fn hash(&self) -> B256 {
        match self {
            Self::Partial(p) => match p {
                StandingVariants::Partial(p) => p.eip712_hash_struct(),
                StandingVariants::Exact(e) => e.eip712_hash_struct()
            },
            Self::KillOrFill(k) => match k {
                FlashVariants::Partial(p) => p.eip712_hash_struct(),
                FlashVariants::Exact(e) => e.eip712_hash_struct()
            }
        }
    }
}

impl RawPoolOrder for TopOfBlockOrder {
    fn flash_block(&self) -> Option<u64> {
        Some(self.validForBlock)
    }

    fn from(&self) -> Address {
        self.meta.from
    }

    fn order_hash(&self) -> TxHash {
        self.eip712_hash_struct()
    }

    fn respend_avoidance_strategy(&self) -> RespendAvoidanceMethod {
        RespendAvoidanceMethod::Block(self.validForBlock)
    }

    fn deadline(&self) -> Option<U256> {
        None
    }

    fn amount_in(&self) -> u128 {
        self.quantityIn
    }

    fn limit_price(&self) -> U256 {
        U256::from(self.amount_in() / self.amount_out_min())
    }

    fn amount_out_min(&self) -> u128 {
        self.quantityOut
    }

    fn token_in(&self) -> Address {
        self.assetIn
    }

    fn token_out(&self) -> Address {
        self.assetOut
    }

    fn is_valid_signature(&self) -> bool {
        let Ok(sig) = Signature::new_from_bytes(&self.meta.signature) else { return false };
        let hash = self.no_meta_eip712_signing_hash(&ANGSTROM_DOMAIN);
        sig.recover_signer(hash)
            .filter(|recovered_addr| recovered_addr == &self.meta.from)
            .is_some()
    }
}
impl RawPoolOrder for PartialStandingOrder {
    fn is_valid_signature(&self) -> bool {
        let Ok(sig) = Signature::new_from_bytes(&self.meta.signature) else { return false };
        let hash = self.no_meta_eip712_signing_hash(&ANGSTROM_DOMAIN);
        sig.recover_signer(hash)
            .filter(|recovered_addr| recovered_addr == &self.meta.from)
            .is_some()
    }

    fn flash_block(&self) -> Option<u64> {
        None
    }

    fn respend_avoidance_strategy(&self) -> RespendAvoidanceMethod {
        RespendAvoidanceMethod::Nonce(self.nonce)
    }

    fn amount_out_min(&self) -> u128 {
        self.amountFilled
    }

    fn limit_price(&self) -> U256 {
        self.minPrice
    }

    fn amount_in(&self) -> u128 {
        self.maxAmountIn
    }

    fn deadline(&self) -> Option<U256> {
        Some(U256::from(self.deadline))
    }

    fn from(&self) -> Address {
        self.meta.from
    }

    fn order_hash(&self) -> TxHash {
        self.eip712_hash_struct()
    }

    fn token_in(&self) -> Address {
        self.assetIn
    }

    fn token_out(&self) -> Address {
        self.assetOut
    }
}

impl RawPoolOrder for ExactStandingOrder {
    fn is_valid_signature(&self) -> bool {
        let Ok(sig) = Signature::new_from_bytes(&self.meta.signature) else { return false };
        let hash = self.no_meta_eip712_signing_hash(&ANGSTROM_DOMAIN);
        sig.recover_signer(hash)
            .filter(|recovered_addr| recovered_addr == &self.meta.from)
            .is_some()
    }

    fn flash_block(&self) -> Option<u64> {
        None
    }

    fn respend_avoidance_strategy(&self) -> RespendAvoidanceMethod {
        RespendAvoidanceMethod::Nonce(self.nonce)
    }

    fn amount_out_min(&self) -> u128 {
        todo!();
        // self.amount * self.minPrice.to::<u128>()
    }

    fn limit_price(&self) -> U256 {
        self.minPrice
    }

    fn amount_in(&self) -> u128 {
        todo!();
        // self.amount
    }

    fn deadline(&self) -> Option<U256> {
        Some(U256::from(self.deadline))
    }

    fn from(&self) -> Address {
        self.meta.from
    }

    fn order_hash(&self) -> TxHash {
        self.eip712_hash_struct()
    }

    fn token_in(&self) -> Address {
        self.assetIn
    }

    fn token_out(&self) -> Address {
        self.assetOut
    }
}

impl RawPoolOrder for PartialFlashOrder {
    fn is_valid_signature(&self) -> bool {
        let Ok(sig) = Signature::new_from_bytes(&self.meta.signature) else { return false };
        let hash = self.no_meta_eip712_signing_hash(&ANGSTROM_DOMAIN);
        sig.recover_signer(hash)
            .filter(|recovered_addr| recovered_addr == &self.meta.from)
            .is_some()
    }

    fn flash_block(&self) -> Option<u64> {
        Some(self.validForBlock)
    }

    fn order_hash(&self) -> TxHash {
        self.eip712_hash_struct()
    }

    fn from(&self) -> Address {
        self.meta.from
    }

    fn deadline(&self) -> Option<U256> {
        None
    }

    fn amount_in(&self) -> u128 {
        self.maxAmountIn
    }

    fn limit_price(&self) -> U256 {
        self.minPrice
    }

    fn amount_out_min(&self) -> u128 {
        self.minPrice.to::<u128>() * self.minAmountIn
    }

    fn respend_avoidance_strategy(&self) -> RespendAvoidanceMethod {
        RespendAvoidanceMethod::Block(self.validForBlock)
    }

    fn token_in(&self) -> Address {
        self.assetIn
    }

    fn token_out(&self) -> Address {
        self.assetOut
    }
}

impl RawPoolOrder for ExactFlashOrder {
    fn is_valid_signature(&self) -> bool {
        let Ok(sig) = Signature::new_from_bytes(&self.meta.signature) else { return false };
        let hash = self.no_meta_eip712_signing_hash(&ANGSTROM_DOMAIN);
        sig.recover_signer(hash)
            .filter(|recovered_addr| recovered_addr == &self.meta.from)
            .is_some()
    }

    fn flash_block(&self) -> Option<u64> {
        Some(self.validForBlock)
    }

    fn token_in(&self) -> Address {
        self.assetIn
    }

    fn token_out(&self) -> Address {
        self.assetOut
    }

    fn order_hash(&self) -> TxHash {
        self.eip712_hash_struct()
    }

    fn from(&self) -> Address {
        self.meta.from
    }

    fn deadline(&self) -> Option<U256> {
        None
    }

    fn amount_in(&self) -> u128 {
        self.amount
    }

    fn limit_price(&self) -> U256 {
        self.minPrice
    }

    fn amount_out_min(&self) -> u128 {
        self.minPrice.to::<u128>() * self.amount
    }

    fn respend_avoidance_strategy(&self) -> RespendAvoidanceMethod {
        RespendAvoidanceMethod::Block(self.validForBlock)
    }
}

impl RawPoolOrder for AllOrders {
    fn is_valid_signature(&self) -> bool {
        match self {
            AllOrders::Standing(p) => p.is_valid_signature(),
            AllOrders::Flash(kof) => kof.is_valid_signature(),
            AllOrders::TOB(tob) => tob.is_valid_signature()
        }
    }

    fn from(&self) -> Address {
        match self {
            AllOrders::Standing(p) => p.from(),
            AllOrders::Flash(kof) => kof.from(),
            AllOrders::TOB(tob) => tob.from()
        }
    }

    fn order_hash(&self) -> TxHash {
        match self {
            AllOrders::Standing(p) => p.order_hash(),
            AllOrders::Flash(kof) => kof.order_hash(),
            AllOrders::TOB(tob) => tob.order_hash()
        }
    }

    fn respend_avoidance_strategy(&self) -> RespendAvoidanceMethod {
        match self {
            AllOrders::Standing(p) => p.respend_avoidance_strategy(),
            AllOrders::Flash(kof) => kof.respend_avoidance_strategy(),
            AllOrders::TOB(tob) => tob.respend_avoidance_strategy()
        }
    }

    fn deadline(&self) -> Option<U256> {
        match self {
            AllOrders::Standing(p) => p.deadline(),
            AllOrders::Flash(k) => k.deadline(),
            AllOrders::TOB(t) => t.deadline()
        }
    }

    fn amount_in(&self) -> u128 {
        match self {
            AllOrders::Standing(p) => p.amount_in(),
            AllOrders::Flash(kof) => kof.amount_in(),
            AllOrders::TOB(tob) => tob.amount_in()
        }
    }

    fn limit_price(&self) -> U256 {
        match self {
            AllOrders::Standing(p) => p.limit_price(),
            AllOrders::Flash(kof) => kof.limit_price(),
            AllOrders::TOB(t) => t.limit_price()
        }
    }

    fn amount_out_min(&self) -> u128 {
        match self {
            AllOrders::Standing(p) => p.amount_out_min(),
            AllOrders::Flash(kof) => kof.amount_out_min(),
            AllOrders::TOB(tob) => tob.amount_out_min()
        }
    }

    fn token_out(&self) -> Address {
        match self {
            AllOrders::Standing(p) => p.token_out(),
            AllOrders::Flash(kof) => kof.token_out(),
            AllOrders::TOB(tob) => tob.token_out()
        }
    }

    fn token_in(&self) -> Address {
        match self {
            AllOrders::Standing(p) => p.token_in(),
            AllOrders::Flash(kof) => kof.token_in(),
            AllOrders::TOB(tob) => tob.token_in()
        }
    }

    fn flash_block(&self) -> Option<u64> {
        match self {
            AllOrders::Standing(_) => None,
            AllOrders::Flash(kof) => kof.flash_block(),
            AllOrders::TOB(tob) => tob.flash_block()
        }
    }
}

impl RawPoolOrder for GroupedVanillaOrder {
    fn is_valid_signature(&self) -> bool {
        match self {
            GroupedVanillaOrder::Partial(p) => p.is_valid_signature(),
            GroupedVanillaOrder::KillOrFill(kof) => kof.is_valid_signature()
        }
    }

    fn respend_avoidance_strategy(&self) -> RespendAvoidanceMethod {
        match self {
            GroupedVanillaOrder::Partial(p) => p.respend_avoidance_strategy(),
            GroupedVanillaOrder::KillOrFill(kof) => kof.respend_avoidance_strategy()
        }
    }

    fn flash_block(&self) -> Option<u64> {
        match self {
            GroupedVanillaOrder::Partial(_) => None,
            GroupedVanillaOrder::KillOrFill(kof) => kof.flash_block()
        }
    }

    fn token_in(&self) -> Address {
        match self {
            GroupedVanillaOrder::Partial(p) => p.token_in(),
            GroupedVanillaOrder::KillOrFill(kof) => kof.token_in()
        }
    }

    fn token_out(&self) -> Address {
        match self {
            GroupedVanillaOrder::Partial(p) => p.token_out(),
            GroupedVanillaOrder::KillOrFill(kof) => kof.token_out()
        }
    }

    fn from(&self) -> Address {
        match self {
            GroupedVanillaOrder::Partial(p) => p.from(),
            GroupedVanillaOrder::KillOrFill(kof) => kof.from()
        }
    }

    fn order_hash(&self) -> TxHash {
        match self {
            GroupedVanillaOrder::Partial(p) => p.order_hash(),
            GroupedVanillaOrder::KillOrFill(kof) => kof.order_hash()
        }
    }

    fn deadline(&self) -> Option<U256> {
        match self {
            GroupedVanillaOrder::Partial(p) => p.deadline(),
            GroupedVanillaOrder::KillOrFill(kof) => kof.deadline()
        }
    }

    fn amount_in(&self) -> u128 {
        match self {
            GroupedVanillaOrder::Partial(p) => p.amount_in(),
            GroupedVanillaOrder::KillOrFill(kof) => kof.amount_in()
        }
    }

    fn limit_price(&self) -> U256 {
        match self {
            GroupedVanillaOrder::Partial(p) => p.limit_price(),
            GroupedVanillaOrder::KillOrFill(p) => p.limit_price()
        }
    }

    fn amount_out_min(&self) -> u128 {
        match self {
            GroupedVanillaOrder::Partial(p) => p.amount_out_min(),
            GroupedVanillaOrder::KillOrFill(kof) => kof.amount_out_min()
        }
    }
}

impl RawPoolOrder for GroupedComposableOrder {
    fn flash_block(&self) -> Option<u64> {
        match self {
            GroupedComposableOrder::Partial(_) => None,
            GroupedComposableOrder::KillOrFill(kof) => kof.flash_block()
        }
    }

    fn respend_avoidance_strategy(&self) -> RespendAvoidanceMethod {
        match self {
            GroupedComposableOrder::Partial(p) => p.respend_avoidance_strategy(),
            GroupedComposableOrder::KillOrFill(kof) => kof.respend_avoidance_strategy()
        }
    }

    fn token_in(&self) -> Address {
        match self {
            GroupedComposableOrder::Partial(p) => p.token_in(),
            GroupedComposableOrder::KillOrFill(kof) => kof.token_in()
        }
    }

    fn token_out(&self) -> Address {
        match self {
            GroupedComposableOrder::Partial(p) => p.token_out(),
            GroupedComposableOrder::KillOrFill(kof) => kof.token_out()
        }
    }

    fn from(&self) -> Address {
        match self {
            GroupedComposableOrder::Partial(p) => p.from(),
            GroupedComposableOrder::KillOrFill(kof) => kof.from()
        }
    }

    fn order_hash(&self) -> TxHash {
        match self {
            GroupedComposableOrder::Partial(p) => p.order_hash(),
            GroupedComposableOrder::KillOrFill(kof) => kof.order_hash()
        }
    }

    fn deadline(&self) -> Option<U256> {
        match self {
            GroupedComposableOrder::Partial(p) => p.deadline(),
            GroupedComposableOrder::KillOrFill(kof) => kof.deadline()
        }
    }

    fn amount_in(&self) -> u128 {
        match self {
            GroupedComposableOrder::Partial(p) => p.amount_in(),
            GroupedComposableOrder::KillOrFill(kof) => kof.amount_in()
        }
    }

    fn limit_price(&self) -> U256 {
        match self {
            GroupedComposableOrder::Partial(p) => p.limit_price(),
            GroupedComposableOrder::KillOrFill(p) => p.limit_price()
        }
    }

    fn amount_out_min(&self) -> u128 {
        match self {
            GroupedComposableOrder::Partial(p) => p.amount_out_min(),
            GroupedComposableOrder::KillOrFill(kof) => kof.amount_out_min()
        }
    }

    fn is_valid_signature(&self) -> bool {
        match self {
            GroupedComposableOrder::Partial(p) => p.is_valid_signature(),
            GroupedComposableOrder::KillOrFill(kof) => kof.is_valid_signature()
        }
    }
}<|MERGE_RESOLUTION|>--- conflicted
+++ resolved
@@ -1,11 +1,6 @@
 use std::{hash::Hash, ops::Deref};
 
-<<<<<<< HEAD
 use alloy_primitives::{Address, Bytes, FixedBytes, TxHash, U256};
-use alloy_sol_types::SolStruct;
-=======
-use alloy_primitives::{Address, FixedBytes, TxHash, U256};
->>>>>>> d55680e7
 use reth_primitives::B256;
 use serde::{Deserialize, Serialize};
 
@@ -33,10 +28,42 @@
     Exact(ExactStandingOrder)
 }
 
+impl StandingVariants {
+    pub fn signature(&self) -> &Bytes {
+        match self {
+            StandingVariants::Exact(o) => &o.meta.signature,
+            StandingVariants::Partial(o) => &o.meta.signature
+        }
+    }
+
+    pub fn hook_data(&self) -> &Bytes {
+        match self {
+            StandingVariants::Exact(o) => &o.hookPayload,
+            StandingVariants::Partial(o) => &o.hookPayload
+        }
+    }
+}
+
 #[derive(Debug, Clone, PartialEq, Eq, Serialize, Deserialize, Hash)]
 pub enum FlashVariants {
     Partial(PartialFlashOrder),
     Exact(ExactFlashOrder)
+}
+
+impl FlashVariants {
+    pub fn signature(&self) -> &Bytes {
+        match self {
+            FlashVariants::Exact(o) => &o.meta.signature,
+            FlashVariants::Partial(o) => &o.meta.signature
+        }
+    }
+
+    pub fn hook_data(&self) -> &Bytes {
+        match self {
+            FlashVariants::Exact(o) => &o.hookPayload,
+            FlashVariants::Partial(o) => &o.hookPayload
+        }
+    }
 }
 
 impl From<TopOfBlockOrder> for AllOrders {
@@ -413,10 +440,10 @@
         }
     }
 
-    pub fn signature(&self) -> Bytes {
-        match self {
-            Self::Partial(o) => o.signature.clone(),
-            Self::KillOrFill(o) => o.signature.clone()
+    pub fn signature(&self) -> &Bytes {
+        match self {
+            Self::Partial(o) => o.signature(),
+            Self::KillOrFill(o) => o.signature()
         }
     }
 }
