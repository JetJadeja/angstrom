use alloy_primitives::{Address, Bytes, TxHash, U256};

<<<<<<< HEAD
use super::{OrderId, OrderPriorityData, PooledComposableOrder, PooledOrder};
use crate::{
    primitive::{ComposableOrder, Order, PoolKey},
    rpc::{EcRecoveredComposableLimitOrder, EcRecoveredLimitOrder}
=======
use super::{
    OrderId, OrderOrigin, OrderPriorityData, PooledComposableOrder, PooledOrder, ValidationMetadata
};
use crate::{
    primitive::{ComposableOrder, Order, PoolId},
    rpc::{
        EcRecoveredComposableLimitOrder, EcRecoveredComposableSearcherOrder, EcRecoveredLimitOrder,
        EcRecoveredSearcherOrder, SignedComposableLimitOrder
    }
>>>>>>> 624b94a8
};

pub trait PooledLimitOrder: PooledOrder {
    /// The liquidity pool this order trades in
    fn pool_and_direction(&self) -> (PoolId, bool);
}

pub trait LimitOrderValidation {
    fn pool_id(&self) -> PoolId;
    fn is_bid(&self) -> bool;
    fn priority_data(&self) -> OrderPriorityData;
}

impl LimitOrderValidation for ValidationMetadata {
    fn is_bid(&self) -> bool {
        self.is_bid
    }

    fn pool_id(&self) -> PoolId {
        self.pool_id
    }

    fn priority_data(&self) -> OrderPriorityData {
        self.priority_data.clone()
    }
}

pub trait ComposableLimitOrderValidation {
    fn data(&self) -> u8;
}

impl PooledOrder for EcRecoveredLimitOrder {
    type ValidationData = ValidationMetadata;

    fn is_valid(&self) -> bool {
        todo!()
    }

    fn order_priority_data(&self) -> OrderPriorityData {
        todo!()
    }

    fn is_bid(&self) -> bool {
        todo!()
    }

    fn hash(&self) -> TxHash {
        self.signed_order.hash
    }

    fn from(&self) -> Address {
        self.signer
    }

    fn nonce(&self) -> U256 {
        self.order.nonce
    }

    fn amount_in(&self) -> u128 {
        self.signed_order.order.amountIn
    }

    fn amount_out_min(&self) -> u128 {
        self.signed_order.order.amountOutMin
    }

    fn limit_price(&self) -> u128 {
        self.amount_out_min() / self.amount_in()
    }

    fn deadline(&self) -> U256 {
        self.signed_order.order.deadline
    }

    fn size(&self) -> usize {
        unreachable!()
    }

    fn encoded_length(&self) -> usize {
        unreachable!()
    }

    fn chain_id(&self) -> Option<u64> {
        unreachable!()
    }

    fn order_id(&self) -> OrderId {
        todo!()
    }
}

impl PooledLimitOrder for EcRecoveredLimitOrder {
    fn pool_and_direction(&self) -> (PoolId, bool) {
        //(self.signed_order.order.pool, self.signed_order.order.direction)
        todo!()
    }
}

impl PooledOrder for EcRecoveredComposableLimitOrder {
    type ValidationData = ValidationMetadata;

    fn is_valid(&self) -> bool {
        todo!()
    }

    fn order_priority_data(&self) -> OrderPriorityData {
        todo!()
    }

    fn is_bid(&self) -> bool {
        todo!()
    }

    fn hash(&self) -> TxHash {
        self.signed_order.hash
    }

    fn from(&self) -> Address {
        self.signer
    }

    fn nonce(&self) -> U256 {
        self.order.nonce
    }

    fn amount_in(&self) -> u128 {
        self.signed_order.order.amountIn
    }

    fn amount_out_min(&self) -> u128 {
        self.signed_order.order.amountOutMin
    }

    fn limit_price(&self) -> u128 {
        self.amount_out_min() / self.amount_in()
    }

    fn deadline(&self) -> U256 {
        self.signed_order.order.deadline
    }

    fn size(&self) -> usize {
        unreachable!()
    }

    fn encoded_length(&self) -> usize {
        unreachable!()
    }

    fn chain_id(&self) -> Option<u64> {
        unreachable!()
    }

    fn order_id(&self) -> OrderId {
        todo!()
    }
}

impl PooledLimitOrder for EcRecoveredComposableLimitOrder {
    fn pool_and_direction(&self) -> (usize, bool) {
        //(self.signed_order.order.pool, self.signed_order.order.direction)
        todo!()
    }
}

impl PooledComposableOrder for EcRecoveredComposableLimitOrder {
    fn pre_hook(&self) -> Option<Bytes> {
        todo!()
    }

    fn post_hook(&self) -> Option<Bytes> {
        todo!()
    }
}<|MERGE_RESOLUTION|>--- conflicted
+++ resolved
@@ -1,11 +1,5 @@
 use alloy_primitives::{Address, Bytes, TxHash, U256};
 
-<<<<<<< HEAD
-use super::{OrderId, OrderPriorityData, PooledComposableOrder, PooledOrder};
-use crate::{
-    primitive::{ComposableOrder, Order, PoolKey},
-    rpc::{EcRecoveredComposableLimitOrder, EcRecoveredLimitOrder}
-=======
 use super::{
     OrderId, OrderOrigin, OrderPriorityData, PooledComposableOrder, PooledOrder, ValidationMetadata
 };
@@ -15,7 +9,6 @@
         EcRecoveredComposableLimitOrder, EcRecoveredComposableSearcherOrder, EcRecoveredLimitOrder,
         EcRecoveredSearcherOrder, SignedComposableLimitOrder
     }
->>>>>>> 624b94a8
 };
 
 pub trait PooledLimitOrder: PooledOrder {
