//! keeps track of account state for orders

use alloy::primitives::{Address, B256, U256};
use angstrom_types::{
    orders::OrderId,
    primitive::{UserAccountVerificationError, UserOrderPoolInfo},
    sol_bindings::{ext::RawPoolOrder, grouped_orders::OrderWithStorageData}
};
use user::UserAccounts;

use super::db_state_utils::StateFetchUtils;

pub mod user;

/// processes a user account and tells us based on there current live orders
/// wether or not this order is valid.
pub struct UserAccountProcessor<S> {
    /// keeps track of all user accounts
    user_accounts: UserAccounts,
    /// utils for fetching the required data to verify
    /// a order.
    fetch_utils:   S
}

impl<S: StateFetchUtils> UserAccountProcessor<S> {
    pub fn new(fetch_utils: S) -> Self {
        let user_accounts = UserAccounts::new();
        Self { fetch_utils, user_accounts }
    }

    pub fn prepare_for_new_block(&self, users: Vec<Address>, orders: Vec<B256>) {
        self.user_accounts.new_block(users, orders);
    }

    pub fn verify_order<O: RawPoolOrder>(
        &self,
        order: O,
        pool_info: UserOrderPoolInfo,
        block: u64
    ) -> Result<OrderWithStorageData<O>, UserAccountVerificationError> {
        let user = order.from();
        let order_hash = order.order_hash();

        // very nonce hasn't been used historically
        //
        let respend = order.respend_avoidance_strategy();
        match respend {
            angstrom_types::sol_bindings::RespendAvoidanceMethod::Nonce(nonce) => {
                if !self
                    .fetch_utils
                    .is_valid_nonce(user, nonce)
                    .map_err(UserAccountVerificationError::CouldNotFetch)?
                {
                    return Err(UserAccountVerificationError::DuplicateNonce(order_hash));
                }
            }
            angstrom_types::sol_bindings::RespendAvoidanceMethod::Block(order_block) => {
                // order should be for block + 1
                if block + 1 != order_block {
                    return Err(UserAccountVerificationError::BadBlock(block + 1, order_block));
                }
            }
        }

        // verify that there is not any hooks set.
        if order.has_hook() {
            return Err(UserAccountVerificationError::NonEmptyHook);
        }

        // very we don't have a respend conflict
        let conflicting_orders = self.user_accounts.respend_conflicts(user, respend);
        if conflicting_orders
            .iter()
            .any(|o| o.order_hash <= order_hash)
        {
            return Err(UserAccountVerificationError::DuplicateNonce(order_hash));
        }
        tracing::trace!(?conflicting_orders);

        // if new order has lower hash cancel all orders with the same nonce
        conflicting_orders.iter().for_each(|order| {
            self.user_accounts.cancel_order(&user, &order.order_hash);
        });

        // get the live state sorted up to the nonce, level, doesn't check orders above
        // that
        let live_state = self
            .user_accounts
            .get_live_state_for_order(user, pool_info.token, respend, &self.fetch_utils)
            .map_err(UserAccountVerificationError::CouldNotFetch)?;

        // ensure that the current live state is enough to satisfy the order
        let (is_cur_valid, mut invalid_orders) = live_state
            .can_support_order(&order, &pool_info)
            .map(|pending_user_action| {
                (
                    true,
                    self.user_accounts
                        .insert_pending_user_action(order.from(), pending_user_action)
                )
            })
            .unwrap_or_default();

        // invalidate orders with clashing nonces
        invalid_orders.extend(conflicting_orders.into_iter().map(|o| o.order_hash));

        Ok(order.into_order_storage_with_data(block, is_cur_valid, true, pool_info, invalid_orders))
    }
}

impl<T: RawPoolOrder> StorageWithData for T {}

pub trait StorageWithData: RawPoolOrder {
    fn into_order_storage_with_data(
        self,
        block: u64,
        is_cur_valid: bool,
        is_valid: bool,
        pool_info: UserOrderPoolInfo,
        invalidates: Vec<B256>
    ) -> OrderWithStorageData<Self> {
        OrderWithStorageData {
            priority_data: angstrom_types::orders::OrderPriorityData {
                price:     self.limit_price(),
                // it is always t1. this is because we don't
                volume:    self.amount(),
                gas:       U256::ZERO,
                gas_units: 0
            },
            pool_id: pool_info.pool_id,
            is_currently_valid: is_cur_valid,
            is_bid: pool_info.is_bid,
            is_valid,
            valid_block: block,
            order_id: OrderId::from_all_orders(&self, pool_info.pool_id),
            invalidates,
            order: self,
            tob_reward: U256::ZERO
        }
    }
}

<<<<<<< HEAD
#[derive(Debug, Error)]
pub enum UserAccountVerificationError<O: RawPoolOrder> {
    #[error("tried to verify for block {} where current is {}", requested, current)]
    BlockMissMatch { requested: u64, current: u64, order: O, pool_info: UserOrderPoolInfo },
    #[error("order hash has been cancelled {0:?}")]
    OrderIsCancelled(B256),
    #[error("Nonce exists for a current order hash: {0:?}")]
    DuplicateNonce(B256),
    #[error("Could not fetch: {0:?}")]
    CouldNotFetch(eyre::ErrReport),
    #[error("block for flash order is not for next block. next_block: {0}, requested_block: {1}.")]
    BadBlock(u64, u64)
}

=======
>>>>>>> 9dd71729
#[cfg(test)]
pub mod tests {
    use std::collections::HashSet;

    use alloy::primitives::{Address, U256};
    use angstrom_types::{
        primitive::{AngstromSigner, PoolId},
        sol_bindings::{RawPoolOrder, grouped_orders::GroupedVanillaOrder}
    };
    use testing_tools::type_generator::orders::UserOrderBuilder;
    use tracing::info;
    use tracing_subscriber::{EnvFilter, fmt};

    use super::{UserAccountProcessor, UserAccountVerificationError, UserAccounts};
    use crate::order::state::{
        db_state_utils::test_fetching::MockFetch,
        pools::{PoolsTracker, pool_tracker_mock::MockPoolTracker}
    };
    /// Initialize the tracing subscriber for tests
    fn init_tracing() {
        let _ = fmt()
            .with_env_filter(
                EnvFilter::from_default_env()
                    .add_directive("validation=trace".parse().unwrap())
                    .add_directive("info".parse().unwrap())
            )
            .with_test_writer()
            .try_init();
    }

    fn setup_test_account_processor() -> UserAccountProcessor<MockFetch> {
        init_tracing();
        UserAccountProcessor {
            user_accounts: UserAccounts::new(),
            fetch_utils:   MockFetch::default()
        }
    }

    #[test]
    fn test_baseline_order_verification_for_single_order() {
        let processor = setup_test_account_processor();

        let sk = AngstromSigner::random();
        let user = sk.address();

        let token0 = Address::random();
        let token1 = Address::random();

        let mock_pool = MockPoolTracker::default();

        let pool = PoolId::default();

        mock_pool.add_pool(token0, token1, pool);

        let order: GroupedVanillaOrder = UserOrderBuilder::new()
            .standing()
            .asset_in(token0)
            .asset_out(token1)
            .nonce(420)
            .recipient(user)
            .signing_key(Some(sk.clone()))
            .build();

        // wrap order with details
        let pool_info = mock_pool
            .fetch_pool_info_for_order(&order)
            .expect("pool tracker should have valid state");

        println!("setting balances and approvals");
        processor
            .fetch_utils
            .set_balance_for_user(user, token0, U256::from(order.amount()));
        processor
            .fetch_utils
            .set_approval_for_user(user, token0, U256::from(order.amount()));

        println!("verifying orders");
        processor
            .verify_order(order, pool_info, 420)
            .expect("order should be valid");
    }

    #[test]
    fn test_failure_on_duplicate_pending_nonce() {
        let processor = setup_test_account_processor();

        let sk = AngstromSigner::random();
        let user = sk.address();

        let token0 = Address::random();
        let token1 = Address::random();

        let mock_pool = MockPoolTracker::default();
        let pool = PoolId::default();

        mock_pool.add_pool(token0, token1, pool);

        let order: GroupedVanillaOrder = UserOrderBuilder::new()
            .standing()
            .asset_in(token0)
            .asset_out(token1)
            .nonce(420)
            .signing_key(Some(sk.clone()))
            .recipient(user)
            .build();

        // wrap order with details
        let pool_info = mock_pool
            .fetch_pool_info_for_order(&order)
            .expect("pool tracker should have valid state");

        processor.fetch_utils.set_balance_for_user(
            user,
            token0,
            U256::from(order.amount()) * U256::from(2)
        );
        processor.fetch_utils.set_approval_for_user(
            user,
            token0,
            U256::from(order.amount()) * U256::from(2)
        );

        println!("finished first order config");
        // first time verifying should pass
        processor
            .verify_order(order.clone(), pool_info.clone(), 420)
            .expect("order should be valid");

        println!("first order has been set valid");
        // second time should fail
        let Err(e) = processor.verify_order(order, pool_info, 420) else {
            panic!("verifying order should of failed")
        };
        assert!(matches!(e, UserAccountVerificationError::DuplicateNonce(..)));
    }

    #[test]
    fn proper_nonce_invalidation_with_lower_nonce_order() {
        let processor = setup_test_account_processor();

        let sk = AngstromSigner::random();
        let user = sk.address();
        info!(?user, "Created random user address");

        let token0 = Address::random();
        let token1 = Address::random();
        info!(?token0, ?token1, "Created random token addresses");

        let mock_pool = MockPoolTracker::default();
        let pool = PoolId::default();

        mock_pool.add_pool(token0, token1, pool);

        let order0: GroupedVanillaOrder = UserOrderBuilder::new()
            .standing()
            .asset_in(token0)
            .asset_out(token1)
            .amount(500)
            .nonce(420)
            .recipient(user)
            .signing_key(Some(sk.clone()))
            .build();
        info!("Created order0 with nonce 420");

        let order1: GroupedVanillaOrder = UserOrderBuilder::new()
            .standing()
            .asset_in(token0)
            .asset_out(token1)
            .amount(500)
            .nonce(90)
            .signing_key(Some(sk.clone()))
            .recipient(user)
            .build();
        info!("Created order1 with nonce 90");
        // wrap order with details
        let pool_info0 = mock_pool
            .fetch_pool_info_for_order(&order0)
            .expect("pool tracker should have valid state");
        let pool_info1 = mock_pool
            .fetch_pool_info_for_order(&order1)
            .expect("pool tracker should have valid state");

        // make it so that no balance
        processor.fetch_utils.set_balance_for_user(
            user,
            token0,
            U256::from(order0.amount()) + U256::from(order1.amount()) - U256::from(10)
        );
        processor.fetch_utils.set_approval_for_user(
            user,
            token0,
            U256::from(order0.amount()) + U256::from(order1.amount()) - U256::from(10)
        );

        let order0_hash = order0.hash();
        let order1_hash = order1.hash();
        info!(?order0_hash, "Generated hash for order0");
        info!(?order1_hash, "Generated hash for order1");

        // first time verifying should pass
        let verify_result0 = processor
            .verify_order(order0, pool_info0, 420)
            .expect("order should be valid");
        info!(?verify_result0, "Verified order0");

        // verify second order and check that order0 hash is in the invalid_orders
        let res = processor
            .verify_order(order1, pool_info1, 420)
            .expect("should be valid");
        info!(?res, "Verified order1");

        info!(
            expected_invalidates = ?vec![order0_hash],
            actual_invalidates = ?res.invalidates,
            "Comparing invalidates vectors"
        );

        assert_eq!(
            res.invalidates,
            vec![order0_hash],
            "order1 should invalidate order0 due to lower nonce"
        );
    }

    #[test]
    fn test_flash_order_block_validation() {
        let processor = setup_test_account_processor();
        let sk = AngstromSigner::random();
        let user = sk.address();
        let token0 = Address::random();
        let token1 = Address::random();
        let mock_pool = MockPoolTracker::default();
        let pool = PoolId::default();
        mock_pool.add_pool(token0, token1, pool);

        // Create flash order for block 421 (current block + 1)
        let order: GroupedVanillaOrder = UserOrderBuilder::new()
            .kill_or_fill()
            .asset_in(token0)
            .asset_out(token1)
            .block(421)
            .recipient(user)
            .signing_key(Some(sk.clone()))
            .build();

        let pool_info = mock_pool
            .fetch_pool_info_for_order(&order)
            .expect("pool tracker should have valid state");

        processor
            .fetch_utils
            .set_balance_for_user(user, token0, U256::from(order.amount()));
        processor
            .fetch_utils
            .set_approval_for_user(user, token0, U256::from(order.amount()));

        // Should succeed for current block 420 (order block is 421)
        processor
            .verify_order(order.clone(), pool_info.clone(), 420)
            .expect("order should be valid for next block");

        // Should fail for wrong current block
        let Err(UserAccountVerificationError::BadBlock(..)) =
            processor.verify_order(order.clone(), pool_info.clone(), 419)
        else {
            panic!("should fail for wrong block");
        };
    }

    #[test]
    fn test_insufficient_balance_invalidation() {
        let processor = setup_test_account_processor();
        let sk = AngstromSigner::random();
        let user = sk.address();
        let token0 = Address::random();
        let token1 = Address::random();
        let mock_pool = MockPoolTracker::default();
        let pool = PoolId::default();
        mock_pool.add_pool(token0, token1, pool);

        let order: GroupedVanillaOrder = UserOrderBuilder::new()
            .standing()
            .asset_in(token0)
            .asset_out(token1)
            .signing_key(Some(sk.clone()))
            .nonce(420)
            .amount(1000)
            .recipient(user)
            .build();

        let h = order.hash();
        info!(?h);
        let pool_info = mock_pool
            .fetch_pool_info_for_order(&order)
            .expect("pool tracker should have valid state");

        // Set balance lower than required
        processor
            .fetch_utils
            .set_balance_for_user(user, token0, U256::from(500));
        processor
            .fetch_utils
            .set_approval_for_user(user, token0, U256::from(1000));

        let result = processor
            .verify_order(order, pool_info, 420)
            .expect("verification should complete");

        assert!(
            !result.is_currently_valid,
            "Order should be marked as invalid due to insufficient balance {:?}",
            result
        );
    }

    #[test]
    fn test_insufficient_approval_invalidation() {
        let processor = setup_test_account_processor();
        let sk = AngstromSigner::random();
        let user = sk.address();
        let token0 = Address::random();
        let token1 = Address::random();
        let mock_pool = MockPoolTracker::default();
        let pool = PoolId::default();
        mock_pool.add_pool(token0, token1, pool);

        let order: GroupedVanillaOrder = UserOrderBuilder::new()
            .standing()
            .asset_in(token0)
            .asset_out(token1)
            .signing_key(Some(sk.clone()))
            .nonce(420)
            .amount(1000)
            .recipient(user)
            .build();

        let pool_info = mock_pool
            .fetch_pool_info_for_order(&order)
            .expect("pool tracker should have valid state");

        // Set approval lower than required
        processor
            .fetch_utils
            .set_balance_for_user(user, token0, U256::from(1000));
        processor
            .fetch_utils
            .set_approval_for_user(user, token0, U256::from(500));

        let result = processor
            .verify_order(order, pool_info, 420)
            .expect("verification should complete");

        assert!(
            !result.is_currently_valid,
            "Order should be marked as invalid due to insufficient approval"
        );
    }

    #[test]
    fn test_multiple_orders_same_block() {
        let processor = setup_test_account_processor();
        let sk = AngstromSigner::random();
        let user = sk.address();
        let token0 = Address::random();
        let token1 = Address::random();
        let mock_pool = MockPoolTracker::default();
        let pool = PoolId::default();
        mock_pool.add_pool(token0, token1, pool);

        // Create two flash orders for the same block
        let order1: GroupedVanillaOrder = UserOrderBuilder::new()
            .kill_or_fill()
            .asset_in(token0)
            .asset_out(token1)
            .block(421)
            .signing_key(Some(sk.clone()))
            .amount(500)
            .recipient(user)
            .build();

        let order2: GroupedVanillaOrder = UserOrderBuilder::new()
            .kill_or_fill()
            .asset_in(token0)
            .asset_out(token1)
            .block(421)
            .amount(400)
            .signing_key(Some(sk.clone()))
            .recipient(user)
            .build();

        let pool_info = mock_pool
            .fetch_pool_info_for_order(&order1)
            .expect("pool tracker should have valid state");

        // Set enough balance for both orders
        processor
            .fetch_utils
            .set_balance_for_user(user, token0, U256::from(1000));
        processor
            .fetch_utils
            .set_approval_for_user(user, token0, U256::from(1000));

        // Both orders should be valid
        processor
            .verify_order(order1, pool_info.clone(), 420)
            .expect("first order should be valid");
        processor
            .verify_order(order2, pool_info, 420)
            .expect("second order should be valid");
    }

    #[test]
    fn test_prepare_for_new_block() {
        let processor = setup_test_account_processor();
        let sk = AngstromSigner::random();
        let user = sk.address();
        let token0 = Address::random();
        let token1 = Address::random();
        let mock_pool = MockPoolTracker::default();
        let pool = PoolId::default();
        mock_pool.add_pool(token0, token1, pool);

        let order: GroupedVanillaOrder = UserOrderBuilder::new()
            .standing()
            .asset_in(token0)
            .asset_out(token1)
            .nonce(420)
            .signing_key(Some(sk.clone()))
            .recipient(user)
            .build();

        let pool_info = mock_pool
            .fetch_pool_info_for_order(&order)
            .expect("pool tracker should have valid state");

        processor
            .fetch_utils
            .set_balance_for_user(user, token0, U256::from(order.amount()));
        processor
            .fetch_utils
            .set_approval_for_user(user, token0, U256::from(order.amount()));

        // Add order
        processor
            .verify_order(order.clone(), pool_info.clone(), 420)
            .expect("order should be valid");

        // Prepare for new block
        processor.prepare_for_new_block(vec![user], vec![order.hash()]);

        // Try to add same order again - should succeed because state was cleared
        let result = processor
            .verify_order(order, pool_info, 420)
            .expect("order should be valid after state clear");

        assert!(result.is_currently_valid, "Order should be valid after state clear");
    }

    #[test]
    fn test_order_invalidation_chain() {
        let processor = setup_test_account_processor();
        let sk = AngstromSigner::random();
        let user = sk.address();
        let token0 = Address::random();
        let token1 = Address::random();
        let mock_pool = MockPoolTracker::default();
        let pool = PoolId::default();
        mock_pool.add_pool(token0, token1, pool);

        // Create three orders with decreasing nonces
        let order1: GroupedVanillaOrder = UserOrderBuilder::new()
            .standing()
            .asset_in(token0)
            .asset_out(token1)
            .nonce(300)
            .amount(500)
            .recipient(user)
            .signing_key(Some(sk.clone()))
            .build();

        let order2: GroupedVanillaOrder = UserOrderBuilder::new()
            .standing()
            .asset_in(token0)
            .asset_out(token1)
            .nonce(200)
            .amount(500)
            .recipient(user)
            .signing_key(Some(sk.clone()))
            .build();

        let order3: GroupedVanillaOrder = UserOrderBuilder::new()
            .standing()
            .asset_in(token0)
            .asset_out(token1)
            .nonce(100)
            .amount(500)
            .recipient(user)
            .signing_key(Some(sk.clone()))
            .build();

        let pool_info = mock_pool
            .fetch_pool_info_for_order(&order1)
            .expect("pool tracker should have valid state");

        processor
            .fetch_utils
            .set_balance_for_user(user, token0, U256::from(500));
        processor
            .fetch_utils
            .set_approval_for_user(user, token0, U256::from(500));

        // Submit orders in sequence
        let _result1 = processor
            .verify_order(order1.clone(), pool_info.clone(), 420)
            .expect("first order should be valid");
        let result2 = processor
            .verify_order(order2.clone(), pool_info.clone(), 420)
            .expect("second order should be valid");

        let result3 = processor
            .verify_order(order3, pool_info, 420)
            .expect("third order should be valid");

        // Verify that each order invalidates all previous orders
        assert!(result2.invalidates.contains(&order1.hash()));
        assert!(result3.invalidates.contains(&order2.hash()));
        assert!(result3.invalidates.contains(&order1.hash()));
    }

    #[test]
    fn test_balance_sharing_between_orders() {
        let processor = setup_test_account_processor();
        let sk = AngstromSigner::random();
        let user = sk.address();
        let token0 = Address::random();
        let token1 = Address::random();
        let mock_pool = MockPoolTracker::default();
        let pool = PoolId::default();
        mock_pool.add_pool(token0, token1, pool);

        // Create two orders that together exceed available balance
        let order1: GroupedVanillaOrder = UserOrderBuilder::new()
            .standing()
            .asset_in(token0)
            .asset_out(token1)
            .nonce(100)
            .amount(600)
            .recipient(user)
            .signing_key(Some(sk.clone()))
            .build();

        let order2: GroupedVanillaOrder = UserOrderBuilder::new()
            .standing()
            .asset_in(token0)
            .asset_out(token1)
            .nonce(101)
            .amount(500)
            .recipient(user)
            .signing_key(Some(sk.clone()))
            .build();

        let pool_info = mock_pool
            .fetch_pool_info_for_order(&order1)
            .expect("pool tracker should have valid state");

        // Set balance that's enough for first order but not both
        processor
            .fetch_utils
            .set_balance_for_user(user, token0, U256::from(800));
        processor
            .fetch_utils
            .set_approval_for_user(user, token0, U256::from(1500));

        let result1 = processor
            .verify_order(order1, pool_info.clone(), 420)
            .expect("first order should be valid");

        let result2 = processor
            .verify_order(order2, pool_info, 420)
            .expect("second order should complete verification");

        assert!(result1.is_currently_valid, "First order should be valid");

        assert!(
            !result2.is_currently_valid,
            "Second order should be invalid due to insufficient remaining balance"
        );
    }

    #[test]
    fn test_flash_order_sequence() {
        let processor = setup_test_account_processor();
        let sk = AngstromSigner::random();
        let user = sk.address();
        let token0 = Address::random();
        let token1 = Address::random();
        let mock_pool = MockPoolTracker::default();
        let pool = PoolId::default();
        mock_pool.add_pool(token0, token1, pool);

        // Create sequence of flash orders for consecutive blocks
        let order1: GroupedVanillaOrder = UserOrderBuilder::new()
            .kill_or_fill()
            .asset_in(token0)
            .asset_out(token1)
            .block(421)
            .amount(500)
            .recipient(user)
            .signing_key(Some(sk.clone()))
            .build();

        let order2: GroupedVanillaOrder = UserOrderBuilder::new()
            .kill_or_fill()
            .asset_in(token0)
            .asset_out(token1)
            .block(422)
            .amount(500)
            .recipient(user)
            .signing_key(Some(sk.clone()))
            .build();

        let pool_info = mock_pool
            .fetch_pool_info_for_order(&order1)
            .expect("pool tracker should have valid state");

        processor
            .fetch_utils
            .set_balance_for_user(user, token0, U256::from(1000));
        processor
            .fetch_utils
            .set_approval_for_user(user, token0, U256::from(1000));

        // Verify orders for their respective blocks
        let result1 = processor
            .verify_order(order1, pool_info.clone(), 420)
            .expect("first order should be valid");
        let result2 = processor
            .verify_order(order2, pool_info, 421)
            .expect("second order should be valid");

        assert!(result1.is_currently_valid, "First flash order should be valid");
        assert!(result2.is_currently_valid, "Second flash order should be valid");
    }

    #[test]
    fn test_mixed_order_types() {
        let processor = setup_test_account_processor();
        let sk = AngstromSigner::random();
        let user = sk.address();
        let token0 = Address::random();
        let token1 = Address::random();
        let mock_pool = MockPoolTracker::default();
        let pool = PoolId::default();
        mock_pool.add_pool(token0, token1, pool);

        // Create mix of standing and flash orders
        let standing_order: GroupedVanillaOrder = UserOrderBuilder::new()
            .standing()
            .asset_in(token0)
            .asset_out(token1)
            .nonce(100)
            .amount(500)
            .recipient(user)
            .signing_key(Some(sk.clone()))
            .build();

        let flash_order: GroupedVanillaOrder = UserOrderBuilder::new()
            .kill_or_fill()
            .asset_in(token0)
            .asset_out(token1)
            .block(421)
            .amount(500)
            .recipient(user)
            .signing_key(Some(sk.clone()))
            .build();

        let pool_info = mock_pool
            .fetch_pool_info_for_order(&standing_order)
            .expect("pool tracker should have valid state");

        processor
            .fetch_utils
            .set_balance_for_user(user, token0, U256::from(1000));
        processor
            .fetch_utils
            .set_approval_for_user(user, token0, U256::from(1000));

        let standing_result = processor
            .verify_order(standing_order, pool_info.clone(), 420)
            .expect("standing order should be valid");
        let flash_result = processor
            .verify_order(flash_order, pool_info, 420)
            .expect("flash order should be valid");

        assert!(standing_result.is_currently_valid, "Standing order should be valid");
        assert!(flash_result.is_currently_valid, "Flash order should be valid");
    }

    #[test]
    fn test_nonce_rejection() {
        let processor = setup_test_account_processor();
        let token0 = Address::random();
        let token1 = Address::random();
        let mock_pool = MockPoolTracker::default();
        let pool = PoolId::default();

        let sk = AngstromSigner::random();
        let user = sk.address();

        mock_pool.add_pool(token0, token1, pool);

        let order: GroupedVanillaOrder = UserOrderBuilder::new()
            .standing()
            .recipient(user)
            .asset_in(token0)
            .asset_out(token1)
            .nonce(420)
            .recipient(user)
            .amount(1000)
            .signing_key(Some(sk.clone()))
            .build();

        // wrap order with details
        let pool_info = mock_pool
            .fetch_pool_info_for_order(&order)
            .expect("pool tracker should have valid state");

        // Set up proper balance and approval
        processor
            .fetch_utils
            .set_balance_for_user(user, token0, U256::from(order.amount()));
        processor
            .fetch_utils
            .set_approval_for_user(user, token0, U256::from(order.amount()));

        // Mark nonce as already used
        processor
            .fetch_utils
            .set_used_nonces(user, HashSet::from([420]));

        // Verify the order fails due to duplicate nonce
        let result = processor.verify_order(order, pool_info, 420);

        // Assert we get the expected error
        assert!(
            matches!(result, Err(UserAccountVerificationError::DuplicateNonce(..))),
            "Expected DuplicateNonce error, got {:?}",
            result
        );
    }
}<|MERGE_RESOLUTION|>--- conflicted
+++ resolved
@@ -4,7 +4,7 @@
 use angstrom_types::{
     orders::OrderId,
     primitive::{UserAccountVerificationError, UserOrderPoolInfo},
-    sol_bindings::{ext::RawPoolOrder, grouped_orders::OrderWithStorageData}
+    sol_bindings::{ext::RawPoolOrder, grouped_orders::OrderWithStorageData},
 };
 use user::UserAccounts;
 
@@ -19,7 +19,7 @@
     user_accounts: UserAccounts,
     /// utils for fetching the required data to verify
     /// a order.
-    fetch_utils:   S
+    fetch_utils: S,
 }
 
 impl<S: StateFetchUtils> UserAccountProcessor<S> {
@@ -36,7 +36,7 @@
         &self,
         order: O,
         pool_info: UserOrderPoolInfo,
-        block: u64
+        block: u64,
     ) -> Result<OrderWithStorageData<O>, UserAccountVerificationError> {
         let user = order.from();
         let order_hash = order.order_hash();
@@ -96,7 +96,7 @@
                 (
                     true,
                     self.user_accounts
-                        .insert_pending_user_action(order.from(), pending_user_action)
+                        .insert_pending_user_action(order.from(), pending_user_action),
                 )
             })
             .unwrap_or_default();
@@ -117,15 +117,15 @@
         is_cur_valid: bool,
         is_valid: bool,
         pool_info: UserOrderPoolInfo,
-        invalidates: Vec<B256>
+        invalidates: Vec<B256>,
     ) -> OrderWithStorageData<Self> {
         OrderWithStorageData {
             priority_data: angstrom_types::orders::OrderPriorityData {
-                price:     self.limit_price(),
+                price: self.limit_price(),
                 // it is always t1. this is because we don't
-                volume:    self.amount(),
-                gas:       U256::ZERO,
-                gas_units: 0
+                volume: self.amount(),
+                gas: U256::ZERO,
+                gas_units: 0,
             },
             pool_id: pool_info.pool_id,
             is_currently_valid: is_cur_valid,
@@ -135,28 +135,11 @@
             order_id: OrderId::from_all_orders(&self, pool_info.pool_id),
             invalidates,
             order: self,
-            tob_reward: U256::ZERO
+            tob_reward: U256::ZERO,
         }
     }
 }
 
-<<<<<<< HEAD
-#[derive(Debug, Error)]
-pub enum UserAccountVerificationError<O: RawPoolOrder> {
-    #[error("tried to verify for block {} where current is {}", requested, current)]
-    BlockMissMatch { requested: u64, current: u64, order: O, pool_info: UserOrderPoolInfo },
-    #[error("order hash has been cancelled {0:?}")]
-    OrderIsCancelled(B256),
-    #[error("Nonce exists for a current order hash: {0:?}")]
-    DuplicateNonce(B256),
-    #[error("Could not fetch: {0:?}")]
-    CouldNotFetch(eyre::ErrReport),
-    #[error("block for flash order is not for next block. next_block: {0}, requested_block: {1}.")]
-    BadBlock(u64, u64)
-}
-
-=======
->>>>>>> 9dd71729
 #[cfg(test)]
 pub mod tests {
     use std::collections::HashSet;
@@ -164,7 +147,7 @@
     use alloy::primitives::{Address, U256};
     use angstrom_types::{
         primitive::{AngstromSigner, PoolId},
-        sol_bindings::{RawPoolOrder, grouped_orders::GroupedVanillaOrder}
+        sol_bindings::{RawPoolOrder, grouped_orders::GroupedVanillaOrder},
     };
     use testing_tools::type_generator::orders::UserOrderBuilder;
     use tracing::info;
@@ -173,7 +156,7 @@
     use super::{UserAccountProcessor, UserAccountVerificationError, UserAccounts};
     use crate::order::state::{
         db_state_utils::test_fetching::MockFetch,
-        pools::{PoolsTracker, pool_tracker_mock::MockPoolTracker}
+        pools::{PoolsTracker, pool_tracker_mock::MockPoolTracker},
     };
     /// Initialize the tracing subscriber for tests
     fn init_tracing() {
@@ -181,7 +164,7 @@
             .with_env_filter(
                 EnvFilter::from_default_env()
                     .add_directive("validation=trace".parse().unwrap())
-                    .add_directive("info".parse().unwrap())
+                    .add_directive("info".parse().unwrap()),
             )
             .with_test_writer()
             .try_init();
@@ -191,7 +174,7 @@
         init_tracing();
         UserAccountProcessor {
             user_accounts: UserAccounts::new(),
-            fetch_utils:   MockFetch::default()
+            fetch_utils: MockFetch::default(),
         }
     }
 
@@ -271,12 +254,12 @@
         processor.fetch_utils.set_balance_for_user(
             user,
             token0,
-            U256::from(order.amount()) * U256::from(2)
+            U256::from(order.amount()) * U256::from(2),
         );
         processor.fetch_utils.set_approval_for_user(
             user,
             token0,
-            U256::from(order.amount()) * U256::from(2)
+            U256::from(order.amount()) * U256::from(2),
         );
 
         println!("finished first order config");
@@ -343,12 +326,12 @@
         processor.fetch_utils.set_balance_for_user(
             user,
             token0,
-            U256::from(order0.amount()) + U256::from(order1.amount()) - U256::from(10)
+            U256::from(order0.amount()) + U256::from(order1.amount()) - U256::from(10),
         );
         processor.fetch_utils.set_approval_for_user(
             user,
             token0,
-            U256::from(order0.amount()) + U256::from(order1.amount()) - U256::from(10)
+            U256::from(order0.amount()) + U256::from(order1.amount()) - U256::from(10),
         );
 
         let order0_hash = order0.hash();
