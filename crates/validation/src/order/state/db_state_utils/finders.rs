// Given that the gas spec when fuzzing balances runs off the assumption
// that all tokens are ERC-20 which all are written in solidity and don't
// pack the balance / approval slots. we align to the same assumptions here.
use std::fmt::Debug;

use alloy::{
    primitives::{Address, U256, keccak256},
    sol_types::*
};
use angstrom_types::contract_bindings::mintable_mock_erc_20::MintableMockERC20::{
    allowanceCall, balanceOfCall
};
use revm::{
    db::CacheDB,
    primitives::{EnvWithHandlerCfg, TxKind}
};

/// panics if we cannot find the slot for the given token
pub fn find_slot_offset_for_balance<DB: revm::DatabaseRef>(
    db: &DB,
    token_address: Address
) -> eyre::Result<u64>
where
    <DB as revm::DatabaseRef>::Error: Debug
{
    let probe_address = Address::random();

    let mut db = CacheDB::new(db);
    let evm_handler = EnvWithHandlerCfg::default();

    // check the first 100 offsets
    for offset in 0..100 {
        // set balance
        let balance_slot = keccak256((probe_address, offset as u64).abi_encode());
        db.insert_account_storage(token_address, balance_slot.into(), U256::from(123456789))
            .map_err(|e| eyre::eyre!("{e:?}"))?;
        // execute revm to see if we hit the slot
        let mut evm = revm::Evm::builder()
            .with_ref_db(db.clone())
            .with_env_with_handler_cfg(evm_handler.clone())
            .modify_env(|env| {
                env.cfg.disable_balance_check = true;
            })
            .modify_tx_env(|tx| {
                tx.caller = probe_address;
                tx.transact_to = TxKind::Call(token_address);
                tx.data = balanceOfCall::new((probe_address,)).abi_encode().into();
                tx.value = U256::from(0);
                tx.nonce = None;
            })
            .build();

        let output = evm
            .transact()
            .map_err(|e| eyre::eyre!("{e:?}"))?
            .result
            .output()
            .unwrap()
            .to_vec();
        let return_data = balanceOfCall::abi_decode_returns(&output, false)?;
        if return_data._0 == U256::from(123456789) {
<<<<<<< HEAD
            return Ok(offset as u64)
=======
            return offset as u64;
>>>>>>> b595f1ba
        }
    }

    Err(eyre::eyre!("was not able to find balance offset"))
}

/// panics if we cannot prove the slot for the given token
pub fn find_slot_offset_for_approval<DB: revm::DatabaseRef>(
    db: &DB,
    token_address: Address
) -> eyre::Result<u64>
where
    <DB as revm::DatabaseRef>::Error: Debug
{
    let probe_user_address = Address::random();
    let probe_contract_address = Address::random();

    let mut db = CacheDB::new(db);
    let evm_handler = EnvWithHandlerCfg::default();

    // check the first 100 offsets
    for offset in 0..100 {
        // set approval
        let approval_slot = keccak256(
            (probe_contract_address, keccak256((probe_user_address, offset as u64).abi_encode()))
                .abi_encode()
        );

        db.insert_account_storage(token_address, approval_slot.into(), U256::from(123456789))
            .unwrap();
        // execute revm to see if we hit the slot
        let mut evm = revm::Evm::builder()
            .with_ref_db(db.clone())
            .with_env_with_handler_cfg(evm_handler.clone())
            .modify_env(|env| {
                env.cfg.disable_balance_check = true;
            })
            .modify_tx_env(|tx| {
                tx.caller = probe_user_address;
                tx.transact_to = TxKind::Call(token_address);
                tx.data = allowanceCall::new((probe_user_address, probe_contract_address))
                    .abi_encode()
                    .into();
                tx.value = U256::from(0);
                tx.nonce = None;
            })
            .build();

        let output = evm
            .transact()
            .map_err(|e| eyre::eyre!("{e:?}"))?
            .result
            .output()
            .unwrap()
            .to_vec();
        let return_data = allowanceCall::abi_decode_returns(&output, false)?;
        if return_data._0 == U256::from(123456789) {
<<<<<<< HEAD
            return Ok(offset as u64)
=======
            return offset as u64;
>>>>>>> b595f1ba
        }
    }

    Err(eyre::eyre!("was not able to find approval offset"))
}<|MERGE_RESOLUTION|>--- conflicted
+++ resolved
@@ -4,24 +4,24 @@
 use std::fmt::Debug;
 
 use alloy::{
-    primitives::{Address, U256, keccak256},
-    sol_types::*
+    primitives::{keccak256, Address, U256},
+    sol_types::*,
 };
 use angstrom_types::contract_bindings::mintable_mock_erc_20::MintableMockERC20::{
-    allowanceCall, balanceOfCall
+    allowanceCall, balanceOfCall,
 };
 use revm::{
     db::CacheDB,
-    primitives::{EnvWithHandlerCfg, TxKind}
+    primitives::{EnvWithHandlerCfg, TxKind},
 };
 
 /// panics if we cannot find the slot for the given token
 pub fn find_slot_offset_for_balance<DB: revm::DatabaseRef>(
     db: &DB,
-    token_address: Address
+    token_address: Address,
 ) -> eyre::Result<u64>
 where
-    <DB as revm::DatabaseRef>::Error: Debug
+    <DB as revm::DatabaseRef>::Error: Debug,
 {
     let probe_address = Address::random();
 
@@ -59,11 +59,7 @@
             .to_vec();
         let return_data = balanceOfCall::abi_decode_returns(&output, false)?;
         if return_data._0 == U256::from(123456789) {
-<<<<<<< HEAD
-            return Ok(offset as u64)
-=======
             return offset as u64;
->>>>>>> b595f1ba
         }
     }
 
@@ -73,10 +69,10 @@
 /// panics if we cannot prove the slot for the given token
 pub fn find_slot_offset_for_approval<DB: revm::DatabaseRef>(
     db: &DB,
-    token_address: Address
+    token_address: Address,
 ) -> eyre::Result<u64>
 where
-    <DB as revm::DatabaseRef>::Error: Debug
+    <DB as revm::DatabaseRef>::Error: Debug,
 {
     let probe_user_address = Address::random();
     let probe_contract_address = Address::random();
@@ -89,7 +85,7 @@
         // set approval
         let approval_slot = keccak256(
             (probe_contract_address, keccak256((probe_user_address, offset as u64).abi_encode()))
-                .abi_encode()
+                .abi_encode(),
         );
 
         db.insert_account_storage(token_address, approval_slot.into(), U256::from(123456789))
@@ -121,11 +117,7 @@
             .to_vec();
         let return_data = allowanceCall::abi_decode_returns(&output, false)?;
         if return_data._0 == U256::from(123456789) {
-<<<<<<< HEAD
-            return Ok(offset as u64)
-=======
             return offset as u64;
->>>>>>> b595f1ba
         }
     }
 
