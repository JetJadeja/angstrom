--- conflicted
+++ resolved
@@ -45,11 +45,7 @@
     let data_fetcher_config = load_data_fetcher_config(config_path).unwrap();
     let current_block = Arc::new(AtomicU64::new(db.best_block_number().unwrap()));
     let revm_lru = Arc::new(RevmLRU::new(cache_max_bytes, Arc::new(db), current_block.clone()));
-<<<<<<< HEAD
-    let pool_tracker = AngstromPoolsTracker::new(config.clone());
-=======
     let fetch = FetchUtils::new(data_fetcher_config.clone(), revm_lru.clone());
->>>>>>> d74d8038
 
     std::thread::spawn(move || {
         let rt = tokio::runtime::Builder::new_multi_thread()
@@ -88,11 +84,6 @@
     let fetcher_config = load_data_fetcher_config(config_path).unwrap();
     let current_block = Arc::new(AtomicU64::new(db.best_block_number().unwrap()));
     let revm_lru = Arc::new(RevmLRU::new(cache_max_bytes, Arc::new(db), current_block.clone()));
-<<<<<<< HEAD
-    let pool_tracker = AngstromPoolsTracker::new(config.clone());
-
-=======
->>>>>>> d74d8038
     let task_db = revm_lru.clone();
 
     std::thread::spawn(move || {
