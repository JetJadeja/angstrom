--- conflicted
+++ resolved
@@ -19,15 +19,10 @@
 /// it so all async future state is polled and up-kept in a single spot
 pub struct SharedTools {
     pub token_pricing:   TokenPriceGenerator,
-<<<<<<< HEAD
     token_price_updater: Pin<Box<dyn Stream<Item = Vec<PairsWithPrice>> + Send + Sync + 'static>>,
     pub thread_pool:
-        KeySplitThreadpool<Address, Pin<Box<dyn Future<Output = ()> + Send + Sync>>, Handle>
-=======
-    token_price_updater: Pin<Box<dyn Stream<Item = Vec<PairsWithPrice>> + 'static>>,
-    pub thread_pool: KeySplitThreadpool<Address, Pin<Box<dyn Future<Output = ()> + Send>>, Handle>,
+        KeySplitThreadpool<Address, Pin<Box<dyn Future<Output = ()> + Send + Sync>>, Handle>,
     pub metrics:         ValidationMetrics
->>>>>>> d0453ba5
 }
 
 impl SharedTools {
