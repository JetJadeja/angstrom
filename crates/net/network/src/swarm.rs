--- conflicted
+++ resolved
@@ -30,11 +30,7 @@
     peers::{InboundConnectionError, PeersHandle, PeersManager},
     session::{Direction, PendingSessionHandshakeError, SessionEvent, SessionId, SessionManager},
     state::{NetworkState, StateAction},
-<<<<<<< HEAD
-    Discovery, NetworkConfig
-=======
     Discovery, NetworkConfig,
->>>>>>> 99e32d7c
 };
 
 /// Contains the connectivity related state of the network.
