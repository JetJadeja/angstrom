#![cfg_attr(docsrs, feature(doc_cfg))]
#![doc(
    html_logo_url = "https://raw.githubusercontent.com/paradigmxyz/reth/main/assets/reth-docs.png",
    html_favicon_url = "https://avatars0.githubusercontent.com/u/97369466?s=256",
    issue_tracker_base_url = "https://github.com/paradigmxzy/reth/issues/"
)]
#![warn(missing_docs)]
#![deny(unused_must_use, rust_2018_idioms, rustdoc::broken_intra_doc_links)]
#![allow(rustdoc::private_intra_doc_links)]
#![doc(test(
    no_crate_inject,
    attr(deny(warnings, rust_2018_idioms), allow(dead_code, unused_variables))
))]

//! reth P2P networking.
//!
//! Ethereum's networking protocol is specified in [devp2p](https://github.com/ethereum/devp2p).
//!
//! In order for a node to join the ethereum p2p network it needs to know what
//! nodes are already part of that network. This includes public identities
//! (public key) and addresses (where to reach them).
//!
//! ## Bird's Eye View
//!
//! See also diagram in [`NetworkManager`]
//!
//! The `Network` is made up of several, separate tasks:
//!
//!    - `Transactions Task`: is a spawned
//!      [`TransactionsManager`](crate::transactions::TransactionsManager)
//!      future that:
//!
//!        * Responds to incoming transaction related requests
//!        * Requests missing transactions from the `Network`
//!        * Broadcasts new transactions received from the
//!          [`TransactionPool`](reth_transaction_pool::TransactionPool) over
//!          the `Network`
//!
//!    - `ETH request Task`: is a spawned
//!      [`EthRequestHandler`](crate::eth_requests::EthRequestHandler) future
//!      that:
//!
//!        * Responds to incoming ETH related requests: `Headers`, `Bodies`
//!
//!    - `Discovery Task`: is a spawned [`Discv4`](reth_discv4::Discv4) future
//!      that handles peer discovery and emits new peers to the `Network`
//!
//!    - [`NetworkManager`] task advances the state of the `Network`, which
//!      includes:
//!
//!        * Initiating new _outgoing_ connections to discovered peers
//!        * Handling _incoming_ TCP connections from peers
//!        * Peer management
//!        * Route requests:
//!             - from remote peers to corresponding tasks
//!             - from local to remote peers
//!
//! ## Usage
//!
//! ### Configure and launch a standalone network
//!
//! The [`NetworkConfig`] is used to configure the network.
//! It requires an instance of [`BlockReader`](reth_provider::BlockReader).
//!
//! ```
//! # async fn launch() {
//! use reth_network::config::rng_secret_key;
//! use reth_network::{NetworkConfig, NetworkManager};
//! use reth_provider::test_utils::NoopProvider;
//! use reth_primitives::mainnet_nodes;
//!
//! // This block provider implementation is used for testing purposes.
//! let client = NoopProvider::default();
//!
//! // The key that's used for encrypting sessions and to identify our node.
//! let local_key = rng_secret_key();
//!
//! let config = NetworkConfig::builder(local_key).boot_nodes(
//!     mainnet_nodes()
//! ).build(client);
//!
//! // create the network instance
//! let network = NetworkManager::new(config).await.unwrap();
//!
//! // keep a handle to the network and spawn it
//! let handle = network.handle().clone();
//! tokio::task::spawn(network);
//!
//! # }
//! ```
//!
//! ### Configure all components of the Network with the [`NetworkBuilder`]
//!
//! ```
//! use reth_provider::test_utils::NoopProvider;
//! use reth_transaction_pool::TransactionPool;
//! use reth_primitives::mainnet_nodes;
//! use reth_network::config::rng_secret_key;
//! use reth_network::{NetworkConfig, NetworkManager};
//! async fn launch<Pool: TransactionPool>(pool: Pool) {
//!     // This block provider implementation is used for testing purposes.
//!     let client = NoopProvider::default();
//!
//!     // The key that's used for encrypting sessions and to identify our node.
//!     let local_key = rng_secret_key();
//!
//!     let config =
//!         NetworkConfig::builder(local_key).boot_nodes(mainnet_nodes()).build(client.clone());
//!
//!     // create the network instance
//!     let (handle, network, transactions, request_handler) = NetworkManager::builder(config)
//!         .await
//!         .unwrap()
//!         .transactions(pool)
//!         .request_handler(client)
//!         .split_with_handle();
//! }
//! ```
//!
//! # Feature Flags
//!
//! - `serde` (default): Enable serde support for configuration types.
//! - `test-utils`: Various utilities helpful for writing tests
//! - `geth-tests`: Runs tests that require Geth to be installed locally.

<<<<<<< HEAD
=======
#[cfg(any(test, feature = "test-utils"))]
/// Common helpers for network testing.
>>>>>>> 7a1cdb31
mod cache;
pub mod config;
mod discovery;
pub mod error;
<<<<<<< HEAD
mod flattened_response;
=======
>>>>>>> 7a1cdb31
mod listener;
mod manager;
mod message;
mod metrics;
mod network;
pub mod peers;
mod session;
pub mod state;
mod swarm;
pub mod transactions;

pub use config::{NetworkConfig, NetworkConfigBuilder};
pub use discovery::Discovery;
pub use manager::{NetworkEvent, NetworkManager};
pub use message::PeerRequest;
pub use network::NetworkHandle;
pub use peers::PeersConfig;
pub use reth_eth_wire::{DisconnectReason, HelloBuilder, HelloMessage};
pub use session::{
    ActiveSessionHandle, ActiveSessionMessage, Direction, PeerInfo, PendingSessionEvent,
    PendingSessionHandle, PendingSessionHandshakeError, SessionCommand, SessionEvent, SessionId,
    SessionLimits, SessionManager, SessionsConfig
};<|MERGE_RESOLUTION|>--- conflicted
+++ resolved
@@ -123,19 +123,11 @@
 //! - `test-utils`: Various utilities helpful for writing tests
 //! - `geth-tests`: Runs tests that require Geth to be installed locally.
 
-<<<<<<< HEAD
-=======
-#[cfg(any(test, feature = "test-utils"))]
-/// Common helpers for network testing.
->>>>>>> 7a1cdb31
 mod cache;
 pub mod config;
 mod discovery;
 pub mod error;
-<<<<<<< HEAD
 mod flattened_response;
-=======
->>>>>>> 7a1cdb31
 mod listener;
 mod manager;
 mod message;
