use std::collections::HashSet;

<<<<<<< HEAD
use alloy_primitives::{keccak256, Address, FixedBytes, PrimitiveSignature, B256, U256};
use alloy_sol_types::SolValue;
=======
use alloy_primitives::{Address, FixedBytes, B256, U256};
>>>>>>> bd1ca152
use angstrom_types::{
    orders::{CancelOrderRequest, OrderLocation, OrderStatus},
    sol_bindings::grouped_orders::AllOrders
};
use futures::StreamExt;
use jsonrpsee::{
    core::{RpcResult, Serialize},
    proc_macros::rpc
};
use serde::Deserialize;

use crate::types::{OrderSubscriptionFilter, OrderSubscriptionKind};

<<<<<<< HEAD
#[derive(Serialize, Deserialize, Debug)]
pub struct CancelOrderRequest {
    pub signature:    PrimitiveSignature,
    // if there's no salt to make this a unique signing hash. One can just
    // copy the signature of the order and id and it will verify
    pub user_address: Address,
    pub order_id:     B256
}

impl CancelOrderRequest {
    pub fn signing_payload(&self) -> FixedBytes<32> {
        keccak256((self.user_address, self.order_id).abi_encode())
    }
}

=======
>>>>>>> bd1ca152
#[derive(Serialize, Deserialize, Debug, Clone)]
pub struct GasEstimateResponse {
    pub gas_units: u64,
    pub gas:       U256
}

#[cfg_attr(not(feature = "client"), rpc(server, namespace = "angstrom"))]
#[cfg_attr(feature = "client", rpc(server, client, namespace = "angstrom"))]
#[async_trait::async_trait]
pub trait OrderApi {
    /// Submit any type of order
    #[method(name = "sendOrder")]
    async fn send_order(&self, order: AllOrders) -> RpcResult<bool>;

    #[method(name = "pendingOrder")]
    async fn pending_order(&self, from: Address) -> RpcResult<Vec<AllOrders>>;

    #[method(name = "cancelOrder")]
    async fn cancel_order(&self, request: CancelOrderRequest) -> RpcResult<bool>;

    #[method(name = "estimateGas")]
    async fn estimate_gas(&self, order: AllOrders) -> RpcResult<GasEstimateResponse>;

    #[method(name = "orderStatus")]
    async fn order_status(&self, order_hash: B256) -> RpcResult<Option<OrderStatus>>;

    #[method(name = "ordersByPair")]
    async fn orders_by_pair(
        &self,
        pair: FixedBytes<32>,
        location: OrderLocation
    ) -> RpcResult<Vec<AllOrders>>;

    #[subscription(
        name = "subscribeOrders",
        unsubscribe = "unsubscribeOrders",
        item = crate::types::subscriptions::OrderSubscriptionResult
    )]
    async fn subscribe_orders(
        &self,
        kind: HashSet<OrderSubscriptionKind>,
        filters: HashSet<OrderSubscriptionFilter>
    ) -> jsonrpsee::core::SubscriptionResult;

    // MULTI CALL
    #[method(name = "sendOrders")]
    async fn send_orders(&self, orders: Vec<AllOrders>) -> RpcResult<Vec<bool>> {
        futures::stream::iter(orders.into_iter())
            .map(|order| async { self.send_order(order).await })
            .buffered(3)
            .collect::<Vec<_>>()
            .await
            .into_iter()
            .collect::<RpcResult<Vec<_>>>()
    }

    #[method(name = "pendingOrders")]
    async fn pending_orders(&self, from: Vec<Address>) -> RpcResult<Vec<AllOrders>> {
        Ok(futures::stream::iter(from.into_iter())
            .map(|order| async move { self.pending_order(order).await })
            .buffered(3)
            .collect::<Vec<_>>()
            .await
            .into_iter()
            .collect::<RpcResult<Vec<_>>>()?
            .into_iter()
            .flatten()
            .collect())
    }

    #[method(name = "cancelOrders")]
    async fn cancel_orders(&self, request: Vec<CancelOrderRequest>) -> RpcResult<Vec<bool>> {
        futures::stream::iter(request.into_iter())
            .map(|order| async { self.cancel_order(order).await })
            .buffered(3)
            .collect::<Vec<_>>()
            .await
            .into_iter()
            .collect::<RpcResult<Vec<_>>>()
    }

    #[method(name = "estimateGasOfOrders")]
    async fn estimate_gas_of_orders(
        &self,
        orders: Vec<AllOrders>
    ) -> RpcResult<Vec<GasEstimateResponse>> {
        futures::stream::iter(orders.into_iter())
            .map(|order| async { self.estimate_gas(order).await })
            .buffered(3)
            .collect::<Vec<_>>()
            .await
            .into_iter()
            .collect::<RpcResult<Vec<_>>>()
    }

    #[method(name = "orderStatuses")]
    async fn status_of_orders(
        &self,
        order_hashes: Vec<B256>
    ) -> RpcResult<Vec<Option<OrderStatus>>> {
        futures::stream::iter(order_hashes.into_iter())
            .map(|order| async move { self.order_status(order).await })
            .buffered(3)
            .collect::<Vec<_>>()
            .await
            .into_iter()
            .collect::<RpcResult<Vec<_>>>()
    }

    #[method(name = "ordersByPairs")]
    async fn orders_by_pairs(
        &self,
        pair_with_location: Vec<(FixedBytes<32>, OrderLocation)>
    ) -> RpcResult<Vec<AllOrders>> {
        Ok(futures::stream::iter(pair_with_location.into_iter())
            .map(|(pair, location)| async move { self.orders_by_pair(pair, location).await })
            .buffered(3)
            .collect::<Vec<_>>()
            .await
            .into_iter()
            .collect::<RpcResult<Vec<_>>>()?
            .into_iter()
            .flatten()
            .collect())
    }
}<|MERGE_RESOLUTION|>--- conflicted
+++ resolved
@@ -1,11 +1,6 @@
 use std::collections::HashSet;
 
-<<<<<<< HEAD
-use alloy_primitives::{keccak256, Address, FixedBytes, PrimitiveSignature, B256, U256};
-use alloy_sol_types::SolValue;
-=======
 use alloy_primitives::{Address, FixedBytes, B256, U256};
->>>>>>> bd1ca152
 use angstrom_types::{
     orders::{CancelOrderRequest, OrderLocation, OrderStatus},
     sol_bindings::grouped_orders::AllOrders
@@ -19,24 +14,6 @@
 
 use crate::types::{OrderSubscriptionFilter, OrderSubscriptionKind};
 
-<<<<<<< HEAD
-#[derive(Serialize, Deserialize, Debug)]
-pub struct CancelOrderRequest {
-    pub signature:    PrimitiveSignature,
-    // if there's no salt to make this a unique signing hash. One can just
-    // copy the signature of the order and id and it will verify
-    pub user_address: Address,
-    pub order_id:     B256
-}
-
-impl CancelOrderRequest {
-    pub fn signing_payload(&self) -> FixedBytes<32> {
-        keccak256((self.user_address, self.order_id).abi_encode())
-    }
-}
-
-=======
->>>>>>> bd1ca152
 #[derive(Serialize, Deserialize, Debug, Clone)]
 pub struct GasEstimateResponse {
     pub gas_units: u64,
