--- conflicted
+++ resolved
@@ -12,11 +12,7 @@
 [dependencies]
 angstrom-types.workspace = true
 angstrom-utils.workspace = true
-<<<<<<< HEAD
-alloy-sol-types.workspace = true
-=======
 pade.workspace = true
->>>>>>> 0ebe5d7d
 
 tokio.workspace = true
 futures.workspace = true
