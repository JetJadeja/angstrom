--- conflicted
+++ resolved
@@ -5,25 +5,12 @@
 pub mod client;
 pub mod executor;
 pub mod lru_db;
-<<<<<<< HEAD
 pub mod reth_client;
 
 /// the simulator is a handle that we use to simulate transactions.
 #[async_trait::async_trait]
-pub trait Simulator {     
+pub trait Simulator {
     //fn run_sim(&self, transaction: EIP712Domain, tx: Receiver<SimResult>, id: u64) -> Result<SimResult>;
-=======
-pub mod middleware;
-pub mod revm;
-pub mod sim;
-pub mod state;
-
-/// the simulator is a handle that we use to simulate transactions.
-#[async_trait::async_trait]
-pub trait Simulator: Clone {
-    //fn run_sim(&self, transaction: EIP712Domain, tx: Receiver<SimResult>, id:
-    // u64) -> Result<SimResult>;
->>>>>>> 81babba8
     async fn run_sim(&self, transaction: TypedTransaction);
 }
 
@@ -31,5 +18,5 @@
 /// CHANGE TO EIP712DOMAIN
 pub enum TransactionType {
     Single(TypedTransaction, Sender<SimResult>),
-    Bundle(TypedTransaction, Sender<SimResult>)
+    Bundle(TypedTransaction, Sender<SimResult>),
 }