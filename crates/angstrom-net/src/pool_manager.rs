--- conflicted
+++ resolved
@@ -250,12 +250,8 @@
             EthEvent::FinalizedBlock(block) => {
                 self.order_sorter.finalized_block(block);
             }
-<<<<<<< HEAD
-            EthEvent::NewBlock(block) => self.order_sorter.new_block(block),
-            EthEvent::NewPool(pool) => self.order_sorter.new_pool(pool)
-=======
+            EthEvent::NewPool(pool) => self.order_sorter.new_pool(pool),
             EthEvent::NewBlock(block) => {}
->>>>>>> 32e14166
         }
     }
 
