use std::{cmp::Ordering, collections::HashMap, fmt::Debug, ops::Rem, sync::Arc};

// use std::iter::
use alloy::{
    hex,
    primitives::{Address, B256, BlockNumber, I256, U256, aliases::I24},
    providers::Provider,
    transports::Transport
};
use angstrom_types::{
    matching::uniswap::TickInfo,
    primitive::PoolId,
    uni_structure::{BaselinePoolState, liquidity_base::BaselineLiquidity}
};
use itertools::Itertools;
use thiserror::Error;
use uniswap_v3_math::{
    error::UniswapV3MathError,
    tick_math::{MAX_SQRT_RATIO, MAX_TICK, MIN_SQRT_RATIO, MIN_TICK}
};

use super::{pool_data_loader::PoolData, pool_manager::TickRangeToLoad};
use crate::uniswap::{
    ConversionError, i32_to_i24,
    pool_data_loader::{DataLoader, PoolDataLoader, TickData}
};

#[derive(Default)]
pub struct SwapResult {
    pub amount0:         I256,
    pub amount1:         I256,
    pub sqrt_price_x_96: U256,
    pub liquidity:       u128,
    pub tick:            i32
}

// at around 190 is when "max code size exceeded" comes up
// const MAX_TICKS_PER_REQUEST: u16 = 150;

pub const U256_1: U256 = U256::from_limbs([1, 0, 0, 0]);

const TICKS_PER_BATCH: usize = 25;

#[derive(Debug, Clone, Default)]
pub struct EnhancedUniswapPool<Loader: PoolDataLoader = DataLoader> {
    sync_swap_with_sim:     bool,
    initial_ticks_per_side: u16,
    pub data_loader:        Loader,
    pub token0:             Address,
    pub token0_decimals:    u8,
    pub token1:             Address,
    pub token1_decimals:    u8,
    pub block_number:       u64,
    pub liquidity:          u128,
    pub liquidity_net:      i128,
    pub sqrt_price:         U256,
    pub book_fee:           u32,
    pub tick:               i32,
    pub tick_spacing:       i32,
    pub tick_bitmap:        HashMap<i16, U256>,
    pub ticks:              HashMap<i32, TickInfo>
}

impl<Loader> EnhancedUniswapPool<Loader>
where
    Loader: PoolDataLoader + Default
{
    pub fn new(data_loader: Loader, initial_ticks_per_side: u16) -> Self {
        Self {
            initial_ticks_per_side,
            sync_swap_with_sim: false,
            data_loader,
            ..Default::default()
        }
    }

    pub fn is_sync_swap_with_sim(&self) -> bool {
        self.sync_swap_with_sim
    }

    pub fn initial_ticks_per_side(&self) -> u16 {
        self.initial_ticks_per_side
    }

    pub fn data_loader(&self) -> Loader {
        self.data_loader.clone()
    }

    pub async fn pool_data_for_block<T: Transport + Clone>(
        &self,
        block_number: BlockNumber,
        provider: Arc<impl Provider>
    ) -> Result<PoolData, PoolError> {
        self.data_loader
            .load_pool_data(Some(block_number), provider)
            .await
    }

    pub fn fetch_lowest_tick(&self) -> i32 {
        *self.ticks.keys().min().expect("no lowest tick")
    }

    pub fn fetch_highest_tick(&self) -> i32 {
        *self.ticks.keys().max().expect("no highest tick")
    }

    pub fn block_number(&self) -> u64 {
        self.block_number
    }

    pub fn fetch_pool_snapshot(&self) -> Result<(Address, Address, BaselinePoolState), PoolError> {
        if !self.data_is_populated() {
            return Err(PoolError::PoolNotInitialized);
        }

        Ok((
            self.token0,
            self.token1,
            BaselinePoolState::new(
                BaselineLiquidity::new(
                    self.tick_spacing,
                    self.tick,
                    self.sqrt_price.into(),
                    self.liquidity,
                    self.ticks.clone(),
                    self.tick_bitmap.clone()
                ),
                self.block_number,
                self.book_fee
            )
        ))
    }

    pub async fn initialize(
        &mut self,
        block_number: Option<BlockNumber>,
        provider: Arc<impl Provider>
    ) -> Result<(), PoolError> {
        tracing::trace!(?block_number, "populating pool data");
        self.populate_data(block_number, provider.clone()).await?;
        tracing::trace!(?block_number, "populated pool data");
        self.sync_ticks(block_number, provider.clone()).await?;
        tracing::trace!(?block_number, "synced pool ticks");
        Ok(())
    }

    pub async fn update_to_block<P: Provider>(
        &mut self,
        block_number: Option<BlockNumber>,
        provider: Arc<P>
    ) -> Result<(), PoolError> {
        self.populate_data(block_number, provider.clone()).await?;
        self.sync_ticks(block_number, provider.clone()).await?;
        Ok(())
    }

    pub fn set_sim_swap_sync(&mut self, sync_swap_with_sim: bool) {
        self.sync_swap_with_sim = sync_swap_with_sim;
    }

    pub fn public_address(&self) -> PoolId {
        self.data_loader.public_address()
    }

    pub fn private_address(&self) -> PoolId {
        self.data_loader.private_address()
    }

    async fn get_tick_data_batch_request<P: Provider>(
        &self,
        tick_start: I24,
        zero_for_one: bool,
        num_ticks: u16,
        block_number: Option<BlockNumber>,
        provider: Arc<P>
    ) -> Result<(Vec<TickData>, U256), PoolError> {
        let (tick_data, block_number) = self
            .data_loader
            .load_tick_data(
                tick_start,
                zero_for_one,
                num_ticks,
                i32_to_i24(self.tick_spacing)?,
                block_number,
                provider.clone()
            )
            .await?;

        Ok((tick_data, block_number))
    }

    pub fn apply_ticks(&mut self, mut fetched_ticks: Vec<TickData>) {
        fetched_ticks.sort_by_key(|k| k.tick);

        fetched_ticks
            .into_iter()
            .unique()
            .filter(|f| f.initialized)
            .map(|t| (!t.initialized, t))
            .for_each(|(is_edge, tick)| {
                self.ticks.insert(
                    tick.tick.as_i32(),
                    TickInfo {
                        initialized:     tick.initialized,
                        liquidity_gross: tick.liquidityGross,
                        liquidity_net:   tick.liquidityNet
                    }
                );

                // only flip initalized ticks.
                if !is_edge {
                    self.flip_tick_if_not_init(tick.tick.as_i32(), self.tick_spacing);
                }
            });
    }

    pub async fn load_more_ticks<P: Provider>(
        &mut self,
        tick_data: TickRangeToLoad,
        block_number: Option<BlockNumber>,
        provider: Arc<P>
    ) -> Result<(), PoolError> {
        let ticks = self
            .get_tick_data_batch_request(
                i32_to_i24(tick_data.start_tick)?,
                tick_data.zfo,
                tick_data.tick_count,
                block_number,
                provider
            )
            .await?
            .0;

        // if we are zero for one, means that we need a new end tick.
        self.apply_ticks(ticks);

        Ok(())
    }

    async fn sync_ticks<P: Provider>(
        &mut self,
        block_number: Option<u64>,
        provider: Arc<P>
    ) -> Result<(), PoolError> {
        if !self.data_is_populated() {
            return Err(PoolError::PoolAlreadyInitialized);
        }

        self.ticks.clear();
        self.tick_bitmap.clear();

        tracing::info!(?self.token0, ?self.token1,?self.tick, ?self.tick_spacing, ?self.liquidity,?self.liquidity_net);

        let (asks, bids) = futures::join!(
            self.load_ticks_in_direction(provider.clone(), block_number, true),
            self.load_ticks_in_direction(provider.clone(), block_number, false),
        );
        let (_, _, asks) = asks?;
        self.apply_ticks(asks);

        let (_, _, bids) = bids?;

        self.apply_ticks(bids);

        Ok(())
    }

    async fn load_ticks_in_direction<P: Provider>(
        &self,
        provider: Arc<P>,
        block_number: Option<u64>,
        direction: bool
    ) -> Result<(i32, i32, Vec<TickData>), PoolError> {
        let extra = (self.tick.rem(self.tick_spacing) == 0i32) as u8;
        // true = zfo
        let adjustment = if direction {
            self.tick_spacing * self.initial_ticks_per_side as i32 - extra as i32
        } else {
            -(self.tick_spacing * self.initial_ticks_per_side as i32 - extra as i32)
        };
        let start_tick = self.tick + adjustment;

        let mut fetched_ticks = Vec::new();
        let mut current_tick = start_tick;

        for _ in 0..(self.initial_ticks_per_side.div_ceil(TICKS_PER_BATCH as u16)) {
            let batch_ticks = self
                .get_tick_data_batch_request(
                    i32_to_i24(current_tick)?,
                    direction,
                    TICKS_PER_BATCH as u16,
                    block_number,
                    provider.clone()
                )
                .await?
                .0;

            let Some(next_tick) = (if direction {
                batch_ticks
                    .iter()
                    .min_by_key(|a| a.tick)
                    .map(|k| k.tick.as_i32())
            } else {
                batch_ticks
                    .iter()
                    .max_by_key(|a| a.tick)
                    .map(|k| k.tick.as_i32())
            }) else {
                break;
            };

            let len = batch_ticks.len();
            current_tick = next_tick;
            fetched_ticks.extend(batch_ticks);
            if len != TICKS_PER_BATCH {
                break;
            }
        }

        Ok((start_tick, current_tick, fetched_ticks))
    }

    pub fn calculate_price_unshifted(&self, sqrt_price_limit_x96: U256) -> f64 {
        let tick =
            uniswap_v3_math::tick_math::get_tick_at_sqrt_ratio(sqrt_price_limit_x96).unwrap();

        let shift = self.token0_decimals as i8 - self.token1_decimals as i8;
        match shift.cmp(&0) {
            Ordering::Less => 1.0001_f64.powi(tick) / 10_f64.powi(-shift as i32),
            Ordering::Greater => 1.0001_f64.powi(tick) * 10_f64.powi(shift as i32),
            Ordering::Equal => 1.0001_f64.powi(tick)
        }
    }

    pub fn calculate_price(&self) -> f64 {
        let tick = uniswap_v3_math::tick_math::get_tick_at_sqrt_ratio(self.sqrt_price).unwrap();
        let shift = self.token0_decimals as i8 - self.token1_decimals as i8;
        match shift.cmp(&0) {
            Ordering::Less => 1.0001_f64.powi(tick) / 10_f64.powi(-shift as i32),
            Ordering::Greater => 1.0001_f64.powi(tick) * 10_f64.powi(shift as i32),
            Ordering::Equal => 1.0001_f64.powi(tick)
        }
    }

    /// Obvious doc: Sims the swap to get the state changes after applying it
    ///
    /// (maybe) Not so obvious doc:
    ///     * Testing:    If the goal is to test the implementation, passing
    ///       amount0 *and* limit price, will mess with your testing
    ///       reliability, since you'd be clamping the potential change in
    ///       amount1, i.e. you probably won't be testing much.
    ///     * Sync logs:  Swap sync logs don't have the zeroForOne field, which
    ///       coupled with amountSpecified produces 4 possible combinations of
    ///       parameter. Therefore, if you are syncing from swap log, you need
    ///       to try out all of the combinations below, to know exactly with
    ///       which set of zeroForOne x amountSpecified parameters the sim
    ///       method was called
    pub fn _simulate_swap(
        &self,
        token_in: Address,
        amount_specified: I256,
        sqrt_price_limit_x96: Option<U256>,
        with_fee: bool
    ) -> Result<SwapResult, SwapSimulationError> {
        if amount_specified.is_zero() {
            return Err(SwapSimulationError::ZeroAmountSpecified);
        }

        let zero_for_one = token_in == self.token0;
        let exact_input = amount_specified.is_positive();

        let sqrt_price_limit_x96 = sqrt_price_limit_x96.unwrap_or(if zero_for_one {
            MIN_SQRT_RATIO + U256_1
        } else {
            MAX_SQRT_RATIO - U256_1
        });

        if (zero_for_one
            && (sqrt_price_limit_x96 >= self.sqrt_price || sqrt_price_limit_x96 <= MIN_SQRT_RATIO))
            || (!zero_for_one
                && (sqrt_price_limit_x96 <= self.sqrt_price
                    || sqrt_price_limit_x96 >= MAX_SQRT_RATIO))
        {
            tracing::warn!(?zero_for_one, ?sqrt_price_limit_x96, ?self.sqrt_price);
            return Err(SwapSimulationError::InvalidSqrtPriceLimit);
        }

        let mut amount_specified_remaining = amount_specified;
        let mut amount_calculated = I256::ZERO;
        let mut sqrt_price_x_96 = self.sqrt_price;
        let mut tick = self.tick;
        let mut liquidity = self.liquidity;
        let fee = with_fee.then_some(self.book_fee).unwrap_or_default();

        tracing::trace!(
            token_in = ?token_in,
            amount_specified = ?amount_specified,
            zero_for_one = zero_for_one,
            exact_input = exact_input,
            sqrt_price_limit_x96 = ?sqrt_price_limit_x96,
            initial_state = ?(
                &amount_specified_remaining,
                &amount_calculated,
                &sqrt_price_x_96,
                &tick,
                &liquidity
            ),
            "starting swap"
        );

        while amount_specified_remaining != I256::ZERO && sqrt_price_x_96 != sqrt_price_limit_x96 {
            let sqrt_price_start_x_96 = sqrt_price_x_96;
            let (tick_next, initialized) =
                uniswap_v3_math::tick_bitmap::next_initialized_tick_within_one_word(
                    &self.tick_bitmap,
                    tick,
                    self.tick_spacing,
                    zero_for_one
                )?;

            let tick_next = tick_next.clamp(MIN_TICK, MAX_TICK);
            let sqrt_price_next_x96 =
                uniswap_v3_math::tick_math::get_sqrt_ratio_at_tick(tick_next)?;

            let target_sqrt_ratio = if (zero_for_one && sqrt_price_next_x96 < sqrt_price_limit_x96)
                || (!zero_for_one && sqrt_price_next_x96 > sqrt_price_limit_x96)
            {
                sqrt_price_limit_x96
            } else {
                sqrt_price_next_x96
            };

            let (new_sqrt_price_x_96, amount_in, amount_out, fee_amount) =
                uniswap_v3_math::swap_math::compute_swap_step(
                    sqrt_price_x_96,
                    target_sqrt_ratio,
                    liquidity,
                    amount_specified_remaining,
                    fee
                )?;

            sqrt_price_x_96 = new_sqrt_price_x_96;

            if exact_input {
                amount_specified_remaining -= I256::from_raw(amount_in + fee_amount);
                amount_calculated -= I256::from_raw(amount_out);
            } else {
                amount_specified_remaining += I256::from_raw(amount_out);
                amount_calculated += I256::from_raw(amount_in + fee_amount);
            }

            if sqrt_price_x_96 == sqrt_price_next_x96 {
                if initialized {
                    let liquidity_net =
                        self.ticks
                            .get(&tick_next)
                            .map(|info| {
                                if zero_for_one { -info.liquidity_net } else { info.liquidity_net }
                            })
                            .unwrap_or_default();

                    liquidity = if liquidity_net < 0 {
                        liquidity
                            .checked_sub(liquidity_net.unsigned_abs())
                            .ok_or(SwapSimulationError::LiquidityUnderflow)?
                    } else {
                        liquidity + (liquidity_net.unsigned_abs())
                    };
                }

                tick = if zero_for_one { tick_next - 1 } else { tick_next };
            } else if sqrt_price_x_96 != sqrt_price_start_x_96 {
                tick = uniswap_v3_math::tick_math::get_tick_at_sqrt_ratio(sqrt_price_x_96)?;
            }

            tracing::trace!(
                sqrt_price_x_96 = ?sqrt_price_x_96,
                amount_in = ?amount_in,
                amount_out = ?amount_out,
                fee_amount = ?fee_amount,
                tick_next = ?tick_next,
                state = ?(
                    &amount_specified_remaining,
                    &amount_calculated,
                    &sqrt_price_x_96,
                    &tick,
                    &liquidity
                ),
                "step completed"
            );
        }

        let (amount0, amount1) = if zero_for_one == exact_input {
            (amount_specified - amount_specified_remaining, amount_calculated)
        } else {
            (amount_calculated, amount_specified - amount_specified_remaining)
        };

        Ok(SwapResult { amount0, amount1, liquidity, sqrt_price_x_96, tick })
    }

    pub fn simulate_swap(
        &self,
        token_in: Address,
        amount_specified: I256,
        sqrt_price_limit_x96: Option<U256>
    ) -> Result<(I256, I256), SwapSimulationError> {
        let swap_result =
            self._simulate_swap(token_in, amount_specified, sqrt_price_limit_x96, false)?;
        Ok((swap_result.amount0, swap_result.amount1))
    }

    pub async fn populate_data<P: Provider>(
        &mut self,
        block_number: Option<u64>,
        provider: Arc<P>
    ) -> Result<(), PoolError> {
        let pool_data = self
            .data_loader
            .load_pool_data(block_number, provider)
            .await?;

        self.token0 = pool_data.tokenA;
        self.token0_decimals = pool_data.tokenADecimals;
        self.token1 = pool_data.tokenB;
        self.token1_decimals = pool_data.tokenBDecimals;
        self.liquidity = pool_data.liquidity;
        self.sqrt_price = U256::from(pool_data.sqrtPrice);
        self.tick = pool_data.tick.as_i32();
        self.tick_spacing = pool_data.tickSpacing.as_i32();
        self.book_fee = self.data_loader.pool_fee();
        self.liquidity_net = pool_data.liquidityNet;
        Ok(())
    }

    pub fn data_is_populated(&self) -> bool {
        !(self.token0.is_zero() || self.token1.is_zero())
    }

    #[cfg(test)]
    pub fn update_position(&mut self, tick_lower: i32, tick_upper: i32, liquidity_delta: i128) {
        let mut flipped_lower = false;
        let mut flipped_upper = false;

        if liquidity_delta != 0 {
            flipped_lower = self.update_tick(tick_lower, liquidity_delta, false);
            flipped_upper = self.update_tick(tick_upper, liquidity_delta, true);
            if flipped_lower {
                self.flip_tick(tick_lower, self.tick_spacing);
            }
            if flipped_upper {
                self.flip_tick(tick_upper, self.tick_spacing);
            }
        }

        if liquidity_delta < 0 {
            if flipped_lower {
                self.ticks.remove(&tick_lower);
            }

            if flipped_upper {
                self.ticks.remove(&tick_upper);
            }
        }
    }

    pub fn update_tick(&mut self, tick: i32, liquidity_delta: i128, upper: bool) -> bool {
        let info = match self.ticks.get_mut(&tick) {
            Some(info) => info,
            None => {
                self.ticks.insert(tick, TickInfo::default());
                self.ticks
                    .get_mut(&tick)
                    .expect("Tick does not exist in ticks")
            }
        };

        let liquidity_gross_before = info.liquidity_gross;

        let liquidity_gross_after = if liquidity_delta < 0 {
            liquidity_gross_before.saturating_sub(liquidity_delta.unsigned_abs())
        } else {
            liquidity_gross_before + (liquidity_delta.unsigned_abs())
        };

        // we do not need to check if liqudity_gross_after > maxLiquidity because we are
        // only calling update tick on a burn or mint log. this should already
        // be validated when a log is
        let flipped = (liquidity_gross_after == 0) != (liquidity_gross_before == 0);

        if liquidity_gross_before == 0 {
            info.initialized = true;
        }

        info.liquidity_gross = liquidity_gross_after;

        info.liquidity_net = if upper {
            info.liquidity_net - liquidity_delta
        } else {
            info.liquidity_net + liquidity_delta
        };

        flipped
    }

    pub fn flip_tick_if_not_init(&mut self, tick: i32, tick_spacing: i32) {
        let (word_pos, bit_pos) = uniswap_v3_math::tick_bitmap::position(tick / tick_spacing);
        let mask = U256::from(1) << bit_pos;

        if let Some(word) = self.tick_bitmap.get_mut(&word_pos) {
            // if the word xor mask flips the bit, then and that of mask will == mask if bit
            // flipped.
            if ((*word ^ mask) & mask) == mask {
                *word ^= mask;
            }
        } else {
            self.tick_bitmap.insert(word_pos, mask);
        }
    }

    pub fn flip_tick(&mut self, tick: i32, tick_spacing: i32) {
        let (word_pos, bit_pos) = uniswap_v3_math::tick_bitmap::position(tick / tick_spacing);
        let mask = U256::from(1) << bit_pos;

        if let Some(word) = self.tick_bitmap.get_mut(&word_pos) {
            *word ^= mask;
        } else {
            self.tick_bitmap.insert(word_pos, mask);
        }
    }

    pub fn get_token_out(&self, token_in: Address) -> Address {
        if self.token0 == token_in { self.token1 } else { self.token0 }
    }

    pub fn calculate_word_pos_bit_pos(compressed: i32) -> (i16, u8) {
        uniswap_v3_math::tick_bitmap::position(compressed)
    }

    #[cfg(test)]
    pub fn set_sqrt_price_x96(&mut self, price: u128) {
        self.sqrt_price = U256::from(price);
    }

    #[cfg(test)]
    pub fn get_sqrt_price_x96(&self) -> u128 {
        self.sqrt_price.to()
    }
}

#[derive(Error, Debug)]
pub enum SwapSimulationError {
    #[error("Could not get next tick")]
    InvalidTick,
    #[error(transparent)]
    UniswapV3MathError(#[from] UniswapV3MathError),
    #[error("Liquidity underflow")]
    LiquidityUnderflow,
    #[error("Invalid sqrt price limit")]
    InvalidSqrtPriceLimit,
    #[error("Amount specified must be non-zero")]
    ZeroAmountSpecified
}
#[derive(Error, Debug)]
pub enum PoolError {
    #[error("Invalid signature: [{}]", .0.iter().map(|b| format!("0x{}", hex::encode(b))).collect::<Vec<_>>().join(", "))]
    InvalidEventSignature(Vec<B256>),
    #[error("Swap simulation failed")]
    SwapSimulationFailed,
    #[error("Pool already initialized")]
    PoolAlreadyInitialized,
    #[error("Pool is not initialized")]
    PoolNotInitialized,
    #[error(transparent)]
    SwapSimulationError(#[from] SwapSimulationError),
    #[error(transparent)]
    AlloyContractError(#[from] alloy::contract::Error),
    #[error(transparent)]
    AlloySolTypeError(#[from] alloy::sol_types::Error),
    #[error(transparent)]
    ConversionError(#[from] ConversionError),
    #[error(transparent)]
    Eyre(#[from] eyre::Error)
}

impl<I: Iterator<Item = TickData>> TickSpaceFill for I {}

pub trait TickSpaceFill: Iterator<Item = TickData> {
    fn fill_in_missing_ticks(
        mut self,
        zfo: bool,
        tick_spacing: i32
    ) -> impl Iterator<Item = (bool, TickData)>
    where
        Self: Sized + Iterator<Item = TickData>
    {
        let mut result = Vec::new();
        // now that we grabbed start, what we want to do is
        let Some(mut current) = self.next() else { return result.into_iter() };
        result.push((!current.initialized, current));

        for next_tick in self {
            // going down
            let mut diff = if zfo {
                (current.tick - next_tick.tick).as_i32()
            } else {
                (next_tick.tick - current.tick).as_i32()
            };

            // until we hit the tick spacing we want to create new ticks.
            let mut cnt = tick_spacing;
            while diff != tick_spacing {
                let new_tick = TickData {
                    tick:           if zfo {
                        current.tick - I24::unchecked_from(cnt)
                    } else {
                        current.tick + I24::unchecked_from(cnt)
                    },
                    initialized:    false,
                    liquidityGross: 0,
                    liquidityNet:   0
                };
                result.push((false, new_tick));

                cnt += tick_spacing;
                diff -= tick_spacing;
            }
            result.push((!next_tick.initialized, next_tick));
            current = next_tick;
        }

        result.into_iter()
    }
}

#[cfg(test)]
mod tests {
    use std::sync::Once;

    use alloy::primitives::Log;
    use tracing_subscriber::{EnvFilter, fmt};
    use uniswap_v3_math::tick_math::get_sqrt_ratio_at_tick;

    use super::*;
    use crate::uniswap::pool_data_loader;

    static INIT: Once = Once::new();

    fn setup_tracing() {
        INIT.call_once(|| {
            let _ = fmt()
                .with_env_filter(
                    EnvFilter::from_default_env()
                        .add_directive("uniswap_v4=debug".parse().unwrap())
                        .add_directive("angstrom_types=debug".parse().unwrap())
                        .add_directive("test=debug".parse().unwrap())
                )
                .try_init();
        });
    }

    #[derive(Debug, Clone, Default)]
    struct MockLoader;

    impl PoolDataLoader for MockLoader {
        async fn load_tick_data<P: Provider>(
            &self,
            _: I24,
            _: bool,
            _: u16,
            _: I24,
            _: Option<BlockNumber>,
            _: Arc<P>
        ) -> Result<(Vec<TickData>, U256), PoolError> {
            unimplemented!()
        }

        async fn load_pool_data<P: Provider>(
            &self,
            _: Option<BlockNumber>,
            _: Arc<P>
        ) -> Result<PoolData, PoolError> {
            unimplemented!()
        }

        fn private_address(&self) -> PoolId {
            unreachable!()
        }

        fn public_address(&self) -> PoolId {
            unreachable!()
        }

        fn group_logs(_: Vec<Log>) -> HashMap<PoolId, Vec<Log>> {
            unimplemented!()
        }

        fn event_signatures() -> Vec<B256> {
            unimplemented!()
        }

        fn is_swap_event(_: &Log) -> bool {
            unimplemented!()
        }

        fn is_modify_position_event(_: &Log) -> bool {
            unimplemented!()
        }

        fn decode_swap_event(_: &Log) -> Result<pool_data_loader::SwapEvent, PoolError> {
            unimplemented!()
        }

        fn pool_fee(&self) -> u32 {
            0
        }
    }

    fn setup_basic_pool() -> EnhancedUniswapPool<MockLoader> {
        let mut pool = EnhancedUniswapPool::new(MockLoader, 10);
        pool.token0 = Address::from_slice(&[1u8; 20]);
        pool.token1 = Address::from_slice(&[2u8; 20]);
        pool.token0_decimals = 18;
        pool.token1_decimals = 18;
        pool.liquidity = 1_000_000;
        pool.sqrt_price = U256::from(1004968906420141727126888u128);
        pool.book_fee = 3000;
        pool.tick = 1000;
        pool.tick_spacing = 60;
        pool
    }

    #[test]
    fn test_get_token_out() {
        setup_tracing();
        let pool = setup_basic_pool();

        let token_out = pool.get_token_out(pool.token0);
        assert_eq!(token_out, pool.token1);

        let token_out = pool.get_token_out(pool.token1);
        assert_eq!(token_out, pool.token0);
    }

    #[test]
    fn test_calculate_price() {
        setup_tracing();
        let pool = setup_basic_pool();
        let price = pool.calculate_price();
        assert!(price > 0.0);
    }

    #[test]
    fn test_update_position() {
        setup_tracing();
        let mut pool = setup_basic_pool();

        // First add the ticks to the pool
        pool.ticks.insert(-120, TickInfo::default());
        pool.ticks.insert(120, TickInfo::default());

        // Test Case 1: Add liquidity
        pool.update_position(-120, 120, 1000);

        // Verify lower tick
        let lower_tick = pool.ticks.get(&-120).unwrap();
        assert_eq!(lower_tick.liquidity_gross, 1000u128);
        assert_eq!(lower_tick.liquidity_net, 1000);
        assert!(lower_tick.initialized);

        // Verify upper tick
        let upper_tick = pool.ticks.get(&120).unwrap();
        assert_eq!(upper_tick.liquidity_gross, 1000u128);
        assert_eq!(upper_tick.liquidity_net, -1000);
        assert!(upper_tick.initialized);

        // Test Case 2: Add more liquidity to same position
        pool.update_position(-120, 120, 500);

        let lower_tick = pool.ticks.get(&-120).unwrap();
        assert_eq!(lower_tick.liquidity_gross, 1500u128);
        assert_eq!(lower_tick.liquidity_net, 1500);

        let upper_tick = pool.ticks.get(&120).unwrap();
        assert_eq!(upper_tick.liquidity_gross, 1500u128);
        assert_eq!(upper_tick.liquidity_net, -1500);

        // Test Case 3: Remove partial liquidity
        pool.update_position(-120, 120, -500);

        let lower_tick = pool.ticks.get(&-120).unwrap();
        assert_eq!(lower_tick.liquidity_gross, 1000u128);
        assert_eq!(lower_tick.liquidity_net, 1000);

        let upper_tick = pool.ticks.get(&120).unwrap();
        assert_eq!(upper_tick.liquidity_gross, 1000u128);
        assert_eq!(upper_tick.liquidity_net, -1000);

        // Test Case 4: Remove all remaining liquidity
        pool.update_position(-120, 120, -1000);

        // Ticks should be removed after flipping to zero liquidity
        assert!(!pool.ticks.contains_key(&-120));
        assert!(!pool.ticks.contains_key(&120));
    }

    #[test]
    fn test_update_position_overlapping_ranges() {
        setup_tracing();
        let mut pool = setup_basic_pool();

        // Add ticks to the pool
        pool.ticks.insert(-120, TickInfo::default());
        pool.ticks.insert(-60, TickInfo::default());
        pool.ticks.insert(60, TickInfo::default());
        pool.ticks.insert(120, TickInfo::default());

        // Create overlapping ranges
        pool.update_position(-120, 120, 1000); // Outer range
        pool.update_position(-60, 60, 500); // Inner range

        // Check outer range ticks
        let tick_minus_120 = pool.ticks.get(&-120).unwrap();
        assert_eq!(tick_minus_120.liquidity_gross, 1000u128);
        assert_eq!(tick_minus_120.liquidity_net, 1000);

        let tick_120 = pool.ticks.get(&120).unwrap();
        assert_eq!(tick_120.liquidity_gross, 1000u128);
        assert_eq!(tick_120.liquidity_net, -1000);

        // Check inner range ticks
        let tick_minus_60 = pool.ticks.get(&-60).unwrap();
        assert_eq!(tick_minus_60.liquidity_gross, 500u128);
        assert_eq!(tick_minus_60.liquidity_net, 500);

        let tick_60 = pool.ticks.get(&60).unwrap();
        assert_eq!(tick_60.liquidity_gross, 500u128);
        assert_eq!(tick_60.liquidity_net, -500);

        // Remove inner range
        pool.update_position(-60, 60, -500);

        // Verify outer range remains intact
        assert_eq!(pool.ticks.get(&-120).unwrap().liquidity_gross, 1000u128);
        assert_eq!(pool.ticks.get(&120).unwrap().liquidity_gross, 1000u128);
    }

    #[test]
    fn test_flip_tick() {
        setup_tracing();
        let mut pool = setup_basic_pool();

        // Flip tick
        pool.flip_tick(60, 60);
<<<<<<< HEAD
        let (word_pos, bit_pos) = uniswap_v3_math::tick_bitmap::position(1);
=======
        let (word_pos, bit_pos) = EnhancedUniswapPool::<DataLoader>::calculate_word_pos_bit_pos(1);
>>>>>>> 3179595c
        let mask = U256::from(1) << bit_pos;
        assert_eq!(pool.tick_bitmap.get(&word_pos), Some(&mask));

        // Flip again should clear
        pool.flip_tick(60, 60);
        assert_eq!(pool.tick_bitmap.get(&word_pos), Some(&U256::ZERO));
    }

    #[test]
    fn test_data_is_populated() {
        setup_tracing();
        let pool = setup_basic_pool();
        assert!(pool.data_is_populated());

        let empty_pool = EnhancedUniswapPool::<MockLoader>::default();
        assert!(!empty_pool.data_is_populated());
    }

    #[test]
    fn test_simulate_swap_invalid_cases() {
        setup_tracing();
        let pool = setup_basic_pool();

        // Test zero amount
        let result = pool.simulate_swap(pool.token0, I256::ZERO, None);
        assert!(matches!(result, Err(SwapSimulationError::ZeroAmountSpecified)));

        // Test invalid sqrt price limit
        let invalid_price = MAX_SQRT_RATIO;
        let result =
            pool.simulate_swap(pool.token0, I256::try_from(1000i32).unwrap(), Some(invalid_price));
        assert!(matches!(result, Err(SwapSimulationError::InvalidSqrtPriceLimit)));
    }

    #[test]
    fn test_fetch_pool_snapshot() {
        setup_tracing();
        let mut pool = setup_basic_pool();

        // Add some ticks
        pool.update_position(-180, -60, 1000);
        pool.update_position(-60, 0, 2000);
        pool.update_position(0, 60, 3000);
        // set the sqrt_liq at -120
        let sqrt = get_sqrt_ratio_at_tick(-60).unwrap();
        pool.sqrt_price = sqrt;
        pool.tick = -60;

        let result = pool.fetch_pool_snapshot();
        assert!(result.is_ok(), "{:?}", result);

        let (token_a, token_b, snapshot) = result.unwrap();
        assert_eq!(token_a, pool.token0);
        assert_eq!(token_b, pool.token1);
        //assert!(!snapshot.ranges.is_empty());
        println!("Snapshot: {:#?}", snapshot);
    }
}<|MERGE_RESOLUTION|>--- conflicted
+++ resolved
@@ -952,11 +952,7 @@
 
         // Flip tick
         pool.flip_tick(60, 60);
-<<<<<<< HEAD
-        let (word_pos, bit_pos) = uniswap_v3_math::tick_bitmap::position(1);
-=======
         let (word_pos, bit_pos) = EnhancedUniswapPool::<DataLoader>::calculate_word_pos_bit_pos(1);
->>>>>>> 3179595c
         let mask = U256::from(1) << bit_pos;
         assert_eq!(pool.tick_bitmap.get(&word_pos), Some(&mask));
 
