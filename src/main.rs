--- conflicted
+++ resolved
@@ -50,29 +50,9 @@
         let fake_pub_key: &[u8; 64] =
             unsafe { &*(fake_pub_key as *const _ as *mut [u8]).cast() as &[u8; 64] };
 
-<<<<<<< HEAD
-        let fake_edsca = LocalWallet::new(&mut rand::thread_rng());
-        let fake_bundle = LocalWallet::new(&mut rand::thread_rng());
-
-        let inner = Provider::new(Http::new(self.full_node_ws.parse::<Url>()?));
-
-        let middleware: &mut SignerMiddleware<Provider<Http>, LocalWallet> =
-            Box::leak(Box::new(SignerMiddleware::new(
-                inner,
-                "ad21c16051f74f24b3fbad57b0010d98bfef20441c84ee5a872133f19f807fc4"
-                    .parse()
-                    .unwrap(),
-            )));
-=======
         let middleware =
             Box::leak(Box::new(Provider::new(Http::new(self.full_node_ws.parse::<Url>()?))));
->>>>>>> 3bfa236d
 
-        /*
-                let middleware = Box::leak(Box::new(
-                    RethMiddleware::new(inner, self.full_node.clone(), rt.handle().clone(), 1).unwrap(),
-                ));
-        */
         let db_path = self.full_node.as_ref();
         let db = Arc::new(reth_db::mdbx::Env::<reth_db::mdbx::WriteMap>::open(
             db_path,
@@ -80,39 +60,20 @@
             None,
         )?);
 
-<<<<<<< HEAD
-        let sim = spawn_revm_sim(db, 6942069)?;
-=======
         let sim = spawn_revm_sim(db, 6942069);
         let edsca_key = LocalWallet::from_str(
-            "ad21c16051f74f24b3fbad57b0010d98bfef20441c84ee5a872133f19f807fc4"
+            "ad21c16051f74f24b3fbad57b0010d98bfef20441c84ee5a872133f19f807fc4",
         )?;
->>>>>>> 3bfa236d
 
         let fake_bundle = LocalWallet::new(&mut rand::thread_rng());
         let network_config = NetworkConfig::new(fake_key, fake_pub_key.into());
-<<<<<<< HEAD
-        let leader_config = LeaderConfig {
-            simulator: sim,
-            edsca_key: fake_edsca,
-            bundle_key: fake_bundle,
-            middleware,
-        };
-
-        let fake_addr = "ws://127.0.0.1:6969".parse()?;
-        let server_config = SubmissionServerConfig {
-            addr: fake_addr,
-            cors_domains: "balls".into(),
-            allow_subscriptions: self.enable_subscriptions,
-=======
         let leader_config =
             LeaderConfig { simulator: sim, edsca_key, bundle_key: fake_bundle, middleware };
 
         let fake_addr = "127.0.0.1:6969".parse()?;
         let server_config = SubmissionServerConfig {
-            addr:                fake_addr,
-            allow_subscriptions: self.enable_subscriptions
->>>>>>> 3bfa236d
+            addr: fake_addr,
+            allow_subscriptions: self.enable_subscriptions,
         };
 
         println!("spawning guard");
